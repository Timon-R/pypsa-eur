# SPDX-FileCopyrightText: : 2017-2024 The PyPSA-Eur Authors
#
# SPDX-License-Identifier: CC0-1.0

# docs in https://pypsa-eur.readthedocs.io/en/latest/configuration.html#top-level-configuration
version: 0.11.0
tutorial: false

logging:
  level: INFO
  format: '%(levelname)s:%(name)s:%(message)s'

private:
  keys:
    entsoe_api:

remote:
  ssh: ""
  path: ""

# docs in https://pypsa-eur.readthedocs.io/en/latest/configuration.html#run
run:
  prefix: ""
  name: ""
  scenarios:
    enable: false
    file: config/scenarios.yaml
  disable_progressbar: false
  shared_resources:
    policy: false
    exclude: []
  shared_cutouts: true

# docs in https://pypsa-eur.readthedocs.io/en/latest/configuration.html#foresight
foresight: overnight

# docs in https://pypsa-eur.readthedocs.io/en/latest/configuration.html#scenario
# Wildcard docs in https://pypsa-eur.readthedocs.io/en/latest/wildcards.html
scenario:
  simpl:
  - ''
  ll:
  - vopt
  clusters:
<<<<<<< HEAD
  - 37
  # - 128
  # - 256
=======
  - 38
  - 128
  - 256
>>>>>>> 885a881e
  opts:
  - ''
  sector_opts:
  - ''
  planning_horizons:
  # - 2020
  # - 2030
  # - 2040
  - 2050

# docs in https://pypsa-eur.readthedocs.io/en/latest/configuration.html#countries
countries: ['AL', 'AT', 'BA', 'BE', 'BG', 'CH', 'CZ', 'DE', 'DK', 'EE', 'ES', 'FI', 'FR', 'GB', 'GR', 'HR', 'HU', 'IE', 'IT', 'LT', 'LU', 'LV', 'ME', 'MK', 'NL', 'NO', 'PL', 'PT', 'RO', 'RS', 'SE', 'SI', 'SK']

# docs in https://pypsa-eur.readthedocs.io/en/latest/configuration.html#snapshots
snapshots:
  start: "2013-01-01"
  end: "2014-01-01"
  inclusive: 'left'

# docs in https://pypsa-eur.readthedocs.io/en/latest/configuration.html#enable
enable:
  retrieve: auto
  retrieve_databundle: true
  retrieve_cost_data: true
  build_cutout: false
  retrieve_cutout: true # true in default
  custom_busmap: false
  drop_leap_day: true


# docs in https://pypsa-eur.readthedocs.io/en/latest/configuration.html#co2-budget
co2_budget:
  2020: 0.701
  2025: 0.524
  2030: 0.297
  2035: 0.150
  2040: 0.071
  2045: 0.032
  2050: 0.000

# docs in https://pypsa-eur.readthedocs.io/en/latest/configuration.html#electricity
electricity:
  voltages: [220., 300., 380., 500., 750.]
  gaslimit_enable: false
  gaslimit: false
  co2limit_enable: false
  co2limit: 7.75e+7
  co2base: 1.487e+9

  operational_reserve:
    activate: false
    epsilon_load: 0.02
    epsilon_vres: 0.02
    contingency: 4000

  max_hours:
    battery: 6
    H2: 168

  extendable_carriers:
    Generator: [solar, solar-hsat, onwind, offwind-ac, offwind-dc, offwind-float, OCGT, CCGT]
    StorageUnit: [] # battery, H2
    Store: [battery, H2]
    Link: [] # H2 pipeline

  powerplants_filter: (DateOut >= 2023 or DateOut != DateOut) and not (Country == 'Germany' and Fueltype == 'Nuclear')
  custom_powerplants: false
  everywhere_powerplants: []

  conventional_carriers: [nuclear, oil, OCGT, CCGT, coal, lignite, geothermal, biomass]
  renewable_carriers: [solar, solar-hsat, onwind, offwind-ac, offwind-dc, offwind-float, hydro]

  estimate_renewable_capacities:
    enable: true
    from_opsd: true
    year: 2020
    expansion_limit: false
    technology_mapping:
      Offshore: [offwind-ac, offwind-dc, offwind-float]
      Onshore: [onwind]
      PV: [solar]

  autarky:
    enable: false
    by_country: false

# docs in https://pypsa-eur.readthedocs.io/en/latest/configuration.html#atlite
atlite:
  default_cutout: europe-2013-sarah3-era5
  nprocesses: 4
  show_progress: false
  cutouts:
    # use 'base' to determine geographical bounds and time span from config
    # base:
      # module: era5
    europe-2013-sarah3-era5:
      module: [sarah, era5] # in priority order
      x: [-12., 42.]
      y: [33., 72.]
      dx: 0.3
      dy: 0.3
      time: ['2013', '2013']

# docs in https://pypsa-eur.readthedocs.io/en/latest/configuration.html#renewable
renewable:
  onwind:
    cutout: europe-2013-sarah3-era5
    resource:
      method: wind
      turbine: Vestas_V112_3MW
      smooth: true
      add_cutout_windspeed: true
    capacity_per_sqkm: 3
    # correction_factor: 0.93
    corine:
      grid_codes: [12, 13, 14, 15, 16, 17, 18, 19, 20, 21, 22, 23, 24, 25, 26, 27, 28, 29, 31, 32]
      distance: 1000
      distance_grid_codes: [1, 2, 3, 4, 5, 6]
    luisa: false
      # grid_codes: [1111, 1121, 1122, 1123, 1130, 1210, 1221, 1222, 1230, 1241, 1242]
      # distance: 1000
      # distance_grid_codes: [1111, 1121, 1122, 1123, 1130, 1210, 1221, 1222, 1230, 1241, 1242]
    natura: true
    excluder_resolution: 100
    clip_p_max_pu: 1.e-2
  offwind-ac:
    cutout: europe-2013-sarah3-era5
    resource:
      method: wind
      turbine: NREL_ReferenceTurbine_2020ATB_5.5MW
      smooth: true
      add_cutout_windspeed: true
    capacity_per_sqkm: 2
    correction_factor: 0.8855
    corine: [44, 255]
    luisa: false # [0, 5230]
    natura: true
    ship_threshold: 400
    max_depth: 60
    max_shore_distance: 30000
    excluder_resolution: 200
    clip_p_max_pu: 1.e-2
  offwind-dc:
    cutout: europe-2013-sarah3-era5
    resource:
      method: wind
      turbine: NREL_ReferenceTurbine_2020ATB_5.5MW
      smooth: true
      add_cutout_windspeed: true
    capacity_per_sqkm: 2
    correction_factor: 0.8855
    corine: [44, 255]
    luisa: false # [0, 5230]
    natura: true
    ship_threshold: 400
    max_depth: 60
    min_shore_distance: 30000
    excluder_resolution: 200
    clip_p_max_pu: 1.e-2
  offwind-float:
    cutout: europe-2013-sarah3-era5
    resource:
      method: wind
      turbine: NREL_ReferenceTurbine_5MW_offshore
      smooth: true
      add_cutout_windspeed: true
    # ScholzPhd Tab 4.3.1: 10MW/km^2
    capacity_per_sqkm: 2
    correction_factor: 0.8855
    # proxy for wake losses
    # from 10.1016/j.energy.2018.08.153
    # until done more rigorously in #153
    corine: [44, 255]
    natura: true
    ship_threshold: 400
    excluder_resolution: 200
    min_depth: 60
    max_depth: 1000
    clip_p_max_pu: 1.e-2
  solar:
    cutout: europe-2013-sarah3-era5
    resource:
      method: pv
      panel: CSi
      orientation:
        slope: 35.
        azimuth: 180.
    capacity_per_sqkm: 5.1
    # correction_factor: 0.854337
    corine: [1, 2, 3, 4, 5, 6, 7, 8, 9, 10, 11, 12, 13, 14, 15, 16, 17, 18, 19, 20, 26, 31, 32]
    luisa: false # [1111, 1121, 1122, 1123, 1130, 1210, 1221, 1222, 1230, 1241, 1242, 1310, 1320, 1330, 1410, 1421, 1422, 2110, 2120, 2130, 2210, 2220, 2230, 2310, 2410, 2420, 3210, 3320, 3330]
    natura: true
    excluder_resolution: 100
    clip_p_max_pu: 1.e-2
  solar-hsat:
    cutout: europe-2013-sarah3-era5
    resource:
      method: pv
      panel: CSi
      orientation:
        slope: 35.
        azimuth: 180.
      tracking: horizontal
    capacity_per_sqkm: 4.43 # 15% higher land usage acc. to NREL
    corine: [1, 2, 3, 4, 5, 6, 7, 8, 9, 10, 11, 12, 13, 14, 15, 16, 17, 18, 19, 20, 26, 31, 32]
    luisa: false # [1111, 1121, 1122, 1123, 1130, 1210, 1221, 1222, 1230, 1241, 1242, 1310, 1320, 1330, 1410, 1421, 1422, 2110, 2120, 2130, 2210, 2220, 2230, 2310, 2410, 2420, 3210, 3320, 3330]
    natura: true
    excluder_resolution: 100
    clip_p_max_pu: 1.e-2
  hydro:
    cutout: europe-2013-sarah3-era5
    carriers: [ror, PHS, hydro]
    PHS_max_hours: 6
    hydro_max_hours: "energy_capacity_totals_by_country" # one of energy_capacity_totals_by_country, estimate_by_large_installations or a float
    flatten_dispatch: false
    flatten_dispatch_buffer: 0.2
    clip_min_inflow: 1.0
    eia_norm_year: false
    eia_correct_by_capacity: false
    eia_approximate_missing: false

# docs in https://pypsa-eur.readthedocs.io/en/latest/configuration.html#conventional
conventional:
  unit_commitment: false
  dynamic_fuel_price: false
  nuclear:
    p_max_pu: "data/nuclear_p_max_pu.csv" # float of file name

# docs in https://pypsa-eur.readthedocs.io/en/latest/configuration.html#lines
lines:
  types:
    220.: "Al/St 240/40 2-bundle 220.0"
    300.: "Al/St 240/40 3-bundle 300.0"
    380.: "Al/St 240/40 4-bundle 380.0"
    500.: "Al/St 240/40 4-bundle 380.0"
    750.: "Al/St 560/50 4-bundle 750.0"
  s_max_pu: 0.7
  s_nom_max: .inf
  max_extension: 20000 #MW
  length_factor: 1.25
  reconnect_crimea: true
  under_construction: 'keep' # 'zero': set capacity to zero, 'remove': remove, 'keep': with full capacity for lines in grid extract
  dynamic_line_rating:
    activate: false
    cutout: europe-2013-sarah3-era5
    correction_factor: 0.95
    max_voltage_difference: false
    max_line_rating: false

# docs in https://pypsa-eur.readthedocs.io/en/latest/configuration.html#links
links:
  p_max_pu: 1.0
  p_nom_max: .inf
  max_extension: 30000 #MW
  under_construction: 'keep' # 'zero': set capacity to zero, 'remove': remove, 'keep': with full capacity for lines in grid extract

# docs in https://pypsa-eur.readthedocs.io/en/latest/configuration.html#transmission_projects
transmission_projects:
  enable: true
  include:
    tyndp2020: true
    nep: true
    manual: true
  skip:
  - upgraded_lines
  - upgraded_links
  status:
  - under_construction
  - in_permitting
  - confirmed
    #- planned_not_yet_permitted
    #- under_consideration
  new_link_capacity: zero #keep or zero

# docs in https://pypsa-eur.readthedocs.io/en/latest/configuration.html#transformers
transformers:
  x: 0.1
  s_nom: 2000.
  type: ''

# docs-load in https://pypsa-eur.readthedocs.io/en/latest/configuration.html#load
load:
  interpolate_limit: 3
  time_shift_for_large_gaps: 1w
  manual_adjustments: true # false
  scaling_factor: 1.0
  fixed_year: false # false or year (e.g. 2013)
  supplement_synthetic: true

# docs
# TODO: PyPSA-Eur merge issue in prepare_sector_network.py
# regulate what components with which carriers are kept from PyPSA-Eur;
# some technologies are removed because they are implemented differently
# (e.g. battery or H2 storage) or have different year-dependent costs
# in PyPSA-Eur-Sec
pypsa_eur:
  Bus:
  - AC
  Link:
  - DC
  Generator:
  - onwind
  - offwind-ac
  - offwind-dc
  - offwind-float
  - solar-hsat
  - solar
  - ror
  - nuclear
  StorageUnit:
  - PHS
  - hydro
  Store: []

# docs in https://pypsa-eur.readthedocs.io/en/latest/configuration.html#energy
energy:
  energy_totals_year: 2019
  base_emissions_year: 1990
  emissions: CO2

# docs in https://pypsa-eur.readthedocs.io/en/latest/configuration.html#biomass
biomass:
  year: 2030
  scenario: ENS_Med
  classes:
    solid biomass:
    - Agricultural waste
    - Fuelwood residues
    - Secondary Forestry residues - woodchips
    - Sawdust
    - Residues from landscape care
    not included:
    - Sugar from sugar beet
    - Rape seed
    - "Sunflower, soya seed "
    - Bioethanol barley, wheat, grain maize, oats, other cereals and rye
    - Miscanthus, switchgrass, RCG
    - Willow
    - Poplar
    - FuelwoodRW
    - C&P_RW
    biogas:
    - Manure solid, liquid
    - Sludge
    municipal solid waste:
    - Municipal waste
  share_unsustainable_use_retained:
    2020: 1
    2025: 0.66
    2030: 0.33
    2035: 0
    2040: 0
    2045: 0
    2050: 0
  share_sustainable_potential_available:
    2020: 0
    2025: 0.33
    2030: 0.66
    2035: 1
    2040: 1
    2045: 1
    2050: 1


# docs in https://pypsa-eur.readthedocs.io/en/latest/configuration.html#solar-thermal
solar_thermal:
  clearsky_model: simple  # should be "simple" or "enhanced"?
  orientation:
    slope: 45.
    azimuth: 180.
  cutout: default

# docs in https://pypsa-eur.readthedocs.io/en/latest/configuration.html#existing-capacities
existing_capacities:
  grouping_years_power: [1920, 1950, 1955, 1960, 1965, 1970, 1975, 1980, 1985, 1990, 1995, 2000, 2005, 2010, 2015, 2020, 2025]
  grouping_years_heat: [1980, 1985, 1990, 1995, 2000, 2005, 2010, 2015, 2019] # heat grouping years >= baseyear will be ignored
  threshold_capacity: 10
  default_heating_lifetime: 20
  conventional_carriers:
  - lignite
  - coal
  - oil
  - uranium

# docs in https://pypsa-eur.readthedocs.io/en/latest/configuration.html#sector
sector:
  transport: true
  heating: true
  biomass: true
  industry: true
  agriculture: true
  fossil_fuels: true
  district_heating:
    potential: 0.6
    progress:
      2020: 0.0
      2025: 0.15
      2030: 0.3
      2035: 0.45
      2040: 0.6
      2045: 0.8
      2050: 1.0
    district_heating_loss: 0.15
    # check these numbers!
    forward_temperature:
      default: 90
      DK: 70
      SE: 70
      NO: 70
      FI: 70
    return_temperature:
      default: 50
      DK: 40
      SE: 40
      NO: 40
      FI: 40
    heat_source_cooling: 6 #K
    heat_pump_cop_approximation:
      refrigerant: ammonia
      heat_exchanger_pinch_point_temperature_difference: 5 #K
      isentropic_compressor_efficiency: 0.8
      heat_loss: 0.0
  heat_pump_sources:
    urban central:
    - air
    urban decentral:
    - air
    rural:
    - air
    - ground
  cluster_heat_buses: true
  heat_demand_cutout: default
  bev_dsm_restriction_value: 0.75
  bev_dsm_restriction_time: 7
  transport_heating_deadband_upper: 20.
  transport_heating_deadband_lower: 15.
  ICE_lower_degree_factor: 0.375
  ICE_upper_degree_factor: 1.6
  EV_lower_degree_factor: 0.98
  EV_upper_degree_factor: 0.63
  bev_dsm: true
  bev_availability: 0.5
  bev_energy: 0.05
  bev_charge_efficiency: 0.9
  bev_charge_rate: 0.011
  bev_avail_max: 0.95
  bev_avail_mean: 0.8
  v2g: true
  land_transport_fuel_cell_share:
    2020: 0
    2025: 0
    2030: 0
    2035: 0
    2040: 0
    2045: 0
    2050: 0
  land_transport_electric_share:
    2020: 0
    2025: 0.15
    2030: 0.3
    2035: 0.45
    2040: 0.7
    2045: 0.85
    2050: 1
  land_transport_ice_share:
    2020: 1
    2025: 0.85
    2030: 0.7
    2035: 0.55
    2040: 0.3
    2045: 0.15
    2050: 0
  transport_electric_efficiency: 53.19 # 1 MWh_el = 53.19*100 km
  transport_fuel_cell_efficiency: 30.003 # 1 MWh_H2 = 30.003*100 km
  transport_ice_efficiency: 16.0712 # 1 MWh_oil = 16.0712 * 100 km
  agriculture_machinery_electric_share: 0
  agriculture_machinery_oil_share: 1
  agriculture_machinery_fuel_efficiency: 0.7
  agriculture_machinery_electric_efficiency: 0.3
  MWh_MeOH_per_MWh_H2: 0.8787
  MWh_MeOH_per_tCO2: 4.0321
  MWh_MeOH_per_MWh_e: 3.6907
  shipping_hydrogen_liquefaction: false
  shipping_hydrogen_share:
    2020: 0
    2025: 0
    2030: 0
    2035: 0
    2040: 0
    2045: 0
    2050: 0
  shipping_methanol_share:
    2020: 0
    2025: 0.15
    2030: 0.3
    2035: 0.5
    2040: 0.7
    2045: 0.85
    2050: 1
  shipping_oil_share:
    2020: 1
    2025: 0.85
    2030: 0.7
    2035: 0.5
    2040: 0.3
    2045: 0.15
    2050: 0
  shipping_methanol_efficiency: 0.46
  shipping_oil_efficiency: 0.40
  aviation_demand_factor: 1.
  HVC_demand_factor: 1.
  time_dep_hp_cop: true
  heat_pump_sink_T_individual_heating: 55.
  reduce_space_heat_exogenously: true
  reduce_space_heat_exogenously_factor:
    2020: 0.10  # this results in a space heat demand reduction of 10%
    2025: 0.09  # first heat demand increases compared to 2020 because of larger floor area per capita
    2030: 0.09
    2035: 0.11
    2040: 0.16
    2045: 0.21
    2050: 0.29
  retrofitting:
    retro_endogen: false
    cost_factor: 1.0
    interest_rate: 0.04
    annualise_cost: true
    tax_weighting: false
    construction_index: true
  tes: true
  tes_tau:
    decentral: 3
    central: 180
  boilers: true
  resistive_heaters: true
  oil_boilers: false
  biomass_boiler: true
  overdimension_individual_heating: 1.1  #to cover demand peaks bigger than data
  chp: true
  micro_chp: false
  solar_thermal: true
  solar_cf_correction: 0.788457  # =  >>> 1/1.2683
  marginal_cost_storage: 0. #1e-4
  methanation: true
  coal_cc: false
  dac: true
  co2_vent: false
  central_heat_vent: false
  allam_cycle: false
  hydrogen_fuel_cell: true
  hydrogen_turbine: false
  SMR: true
  SMR_cc: true
  regional_methanol_demand: false
  regional_oil_demand: false
  regional_coal_demand: false
  regional_co2_sequestration_potential:
    enable: false
    attribute:
    - conservative estimate Mt
    - conservative estimate GAS Mt
    - conservative estimate OIL Mt
    - conservative estimate aquifer Mt
    include_onshore: false
    min_size: 3
    max_size: 25
    years_of_storage: 25
  co2_sequestration_potential: 200
  co2_sequestration_cost: 10
  co2_sequestration_lifetime: 50
  co2_spatial: false
  co2network: false
  co2_network_cost_factor: 1
  cc_fraction: 0.9
  hydrogen_underground_storage: true
  hydrogen_underground_storage_locations:
    # - onshore  # more than 50 km from sea
  - nearshore    # within 50 km of sea
    # - offshore
  ammonia: false
  min_part_load_fischer_tropsch: 0.5
  min_part_load_methanolisation: 0.3
  min_part_load_methanation: 0.3
  use_fischer_tropsch_waste_heat: 0.25
  use_haber_bosch_waste_heat: 0.25
  use_methanolisation_waste_heat: 0.25
  use_methanation_waste_heat: 0.25
  use_fuel_cell_waste_heat: 0.25
  use_electrolysis_waste_heat: 0.25
  electricity_transmission_grid: true
  electricity_distribution_grid: true
  electricity_distribution_grid_cost_factor: 1.0
  electricity_grid_connection: true
  transmission_efficiency:
    DC:
      efficiency_static: 0.98
      efficiency_per_1000km: 0.977
    H2 pipeline:
      efficiency_per_1000km: 1 # 0.982
      compression_per_1000km: 0.018
    gas pipeline:
      efficiency_per_1000km: 1 #0.977
      compression_per_1000km: 0.01
    electricity distribution grid:
      efficiency_static: 0.97
  H2_network: true
  gas_network: false
  H2_retrofit: false
  H2_retrofit_capacity_per_CH4: 0.6
  gas_network_connectivity_upgrade: 1
  gas_distribution_grid: true
  gas_distribution_grid_cost_factor: 1.0
  biomass_spatial: false
  biomass_transport: false
  biogas_upgrading_cc: false
  conventional_generation:
    OCGT: gas
  biomass_to_liquid: false
  electrobiofuels: false
  biosng: false
  bioH2: false
  municipal_solid_waste: false
  limit_max_growth:
    enable: false
    # allowing 30% larger than max historic growth
    factor: 1.3
    max_growth:  # unit GW
      onwind: 16 # onshore max grow so far 16 GW in Europe https://www.iea.org/reports/renewables-2020/wind
      solar: 28 # solar max grow so far 28 GW in Europe https://www.iea.org/reports/renewables-2020/solar-pv
      offwind-ac: 35 # offshore max grow so far 3.5 GW in Europe https://windeurope.org/about-wind/statistics/offshore/european-offshore-wind-industry-key-trends-statistics-2019/
      offwind-dc: 35
    max_relative_growth:
      onwind: 3
      solar: 3
      offwind-ac: 3
      offwind-dc: 3
  enhanced_geothermal:
    enable: false
    flexible: true
    max_hours: 240
    max_boost: 0.25
    var_cf: true
    sustainability_factor: 0.0025
  solid_biomass_import:
    enable: false
    price: 54 #EUR/MWh
    max_amount: 1390 # TWh
    upstream_emissions_factor: .1 #share of solid biomass CO2 emissions at full combustion


# docs in https://pypsa-eur.readthedocs.io/en/latest/configuration.html#industry
industry:
  St_primary_fraction:
    2020: 0.6
    2025: 0.55
    2030: 0.5
    2035: 0.45
    2040: 0.4
    2045: 0.35
    2050: 0.3
  DRI_fraction:
    2020: 0
    2025: 0
    2030: 0.05
    2035: 0.2
    2040: 0.4
    2045: 0.7
    2050: 1
  H2_DRI: 1.7
  elec_DRI: 0.322
  Al_primary_fraction:
    2020: 0.4
    2025: 0.375
    2030: 0.35
    2035: 0.325
    2040: 0.3
    2045: 0.25
    2050: 0.2
  MWh_NH3_per_tNH3: 5.166
  MWh_CH4_per_tNH3_SMR: 10.8
  MWh_elec_per_tNH3_SMR: 0.7
  MWh_H2_per_tNH3_electrolysis: 5.93
  MWh_elec_per_tNH3_electrolysis: 0.2473
  MWh_NH3_per_MWh_H2_cracker: 1.46 # https://github.com/euronion/trace/blob/44a5ff8401762edbef80eff9cfe5a47c8d3c8be4/data/efficiencies.csv
  NH3_process_emissions: 24.5
  petrochemical_process_emissions: 25.5
  #HVC primary/recycling based on values used in Neumann et al https://doi.org/10.1016/j.joule.2023.06.016, linearly interpolated between 2020 and 2050
  #2020 recycling rates based on Agora https://static.agora-energiewende.de/fileadmin/Projekte/2021/2021_02_EU_CEAP/A-EW_254_Mobilising-circular-economy_study_WEB.pdf
  #fractions refer to the total primary HVC production in 2020
  #assumes 6.7 Mtplastics produced from recycling in 2020
  HVC_primary_fraction:
    2020: 1.0
    2025: 0.9
    2030: 0.8
    2035: 0.7
    2040: 0.6
    2045: 0.5
    2050: 0.4
  HVC_mechanical_recycling_fraction:
    2020: 0.12
    2025: 0.15
    2030: 0.18
    2035: 0.21
    2040: 0.24
    2045: 0.27
    2050: 0.30
  HVC_chemical_recycling_fraction:
    2020: 0.0
    2025: 0.0
    2030: 0.04
    2035: 0.08
    2040: 0.12
    2045: 0.16
    2050: 0.20
  HVC_environment_sequestration_fraction: 0.
  waste_to_energy: false
  waste_to_energy_cc: false
  sector_ratios_fraction_future:
    2020: 0.0
    2025: 0.1
    2030: 0.3
    2035: 0.5
    2040: 0.7
    2045: 0.9
    2050: 1.0
  basic_chemicals_without_NH3_production_today: 69. #Mt/a, = 86 Mtethylene-equiv - 17 MtNH3
  HVC_production_today: 52.
  MWh_elec_per_tHVC_mechanical_recycling: 0.547
  MWh_elec_per_tHVC_chemical_recycling: 6.9
  chlorine_production_today: 9.58
  MWh_elec_per_tCl: 3.6
  MWh_H2_per_tCl: -0.9372
  methanol_production_today: 1.5
  MWh_elec_per_tMeOH: 0.167
  MWh_CH4_per_tMeOH: 10.25
  MWh_MeOH_per_tMeOH: 5.528
  hotmaps_locate_missing: false
  reference_year: 2019


# docs in https://pypsa-eur.readthedocs.io/en/latest/configuration.html#costs
costs:
  year: 2030
  version: v0.9.1
  social_discountrate: 0.02
  fill_values:
    FOM: 0
    VOM: 0
    efficiency: 1
    fuel: 0
    investment: 0
    lifetime: 25
    "CO2 intensity": 0
    "discount rate": 0.07
  # Marginal and capital costs can be overwritten
  # capital_cost:
  #   onwind: 500
  marginal_cost:
    solar: 0.01
    onwind: 0.015
    offwind: 0.015
    hydro: 0.
    H2: 0.
    electrolysis: 0.
    fuel cell: 0.
    battery: 0.
    battery inverter: 0.
  emission_prices:
    enable: false
    co2: 0.
    co2_monthly_prices: false

# docs in https://pypsa-eur.readthedocs.io/en/latest/configuration.html#clustering
clustering:
  focus_weights: false
  simplify_network:
    to_substations: false
    algorithm: kmeans # choose from: [hac, kmeans]
    feature: solar+onwind-time
    exclude_carriers: []
    remove_stubs: true
    remove_stubs_across_borders: true
  cluster_network:
    algorithm: kmeans
    feature: solar+onwind-time
    exclude_carriers: []
    consider_efficiency_classes: false
  aggregation_strategies:
    generators:
      committable: any
      ramp_limit_up: max
      ramp_limit_down: max
  temporal:
    resolution_elec: false
    resolution_sector: false

# docs in https://pypsa-eur.readthedocs.io/en/latest/configuration.html#adjustments
adjustments:
  electricity: false
  sector: false

# docs in https://pypsa-eur.readthedocs.io/en/latest/configuration.html#solving
solving:
  #tmpdir: "path/to/tmp"
  options:
    clip_p_max_pu: 1.e-2
    load_shedding: false
    curtailment_mode: false
    noisy_costs: true
    skip_iterations: true
    rolling_horizon: false
    seed: 123
    custom_extra_functionality: "../data/custom_extra_functionality.py"
    # io_api: "direct"  # Increases performance but only supported for the highs and gurobi solvers
    # options that go into the optimize function
    track_iterations: false
    min_iterations: 2
    max_iterations: 3
    transmission_losses: 2
    linearized_unit_commitment: true
    horizon: 365
    post_discretization:
      enable: false
      line_unit_size: 1700
      line_threshold: 0.3
      link_unit_size:
        DC: 2000
        H2 pipeline: 1200
        gas pipeline: 1500
      link_threshold:
        DC: 0.3
        H2 pipeline: 0.3
        gas pipeline: 0.3

  agg_p_nom_limits:
    agg_offwind: false
    include_existing: false
    file: data/agg_p_nom_minmax.csv

  constraints:
    CCL: false
    EQ: false
    BAU: false
    SAFE: false

  solver:
    name: gurobi
    options: gurobi-default

  solver_options:
    highs-default:
      # refer to https://ergo-code.github.io/HiGHS/dev/options/definitions/
      threads: 1
      solver: "ipm"
      run_crossover: "off"
      small_matrix_value: 1e-6
      large_matrix_value: 1e9
      primal_feasibility_tolerance: 1e-5
      dual_feasibility_tolerance: 1e-5
      ipm_optimality_tolerance: 1e-4
      parallel: "on"
      random_seed: 123
    gurobi-default:
      threads: 8
      method: 2 # barrier
      crossover: 0
      BarConvTol: 1.e-6
      Seed: 123
      AggFill: 0
      PreDual: 0
      GURO_PAR_BARDENSETHRESH: 200
    gurobi-numeric-focus:
      NumericFocus: 3       # Favour numeric stability over speed
      method: 2             # barrier
      crossover: 0          # do not use crossover
      BarHomogeneous: 1     # Use homogeneous barrier if standard does not converge
      BarConvTol: 1.e-5
      FeasibilityTol: 1.e-4
      OptimalityTol: 1.e-4
      ObjScale: -0.5
      threads: 8
      Seed: 123
    gurobi-fallback:        # Use gurobi defaults
      crossover: 0
      method: 2             # barrier
      BarHomogeneous: 1     # Use homogeneous barrier if standard does not converge
      BarConvTol: 1.e-5
      FeasibilityTol: 1.e-5
      OptimalityTol: 1.e-5
      Seed: 123
      threads: 8
    cplex-default:
      threads: 4
      lpmethod: 4 # barrier
      solutiontype: 2 # non basic solution, ie no crossover
      barrier.convergetol: 1.e-5
      feasopt.tolerance: 1.e-6
    copt-default:
      Threads: 8
      LpMethod: 2
      Crossover: 0
      RelGap: 1.e-6
      Dualize: 0
    copt-gpu:
      LpMethod: 6
      GPUMode: 1
      PDLPTol: 1.e-5
      Crossover: 0
    cbc-default: {} # Used in CI
    glpk-default: {} # Used in CI

  mem_mb: 30000 #memory in MB; 20 GB enough for 50+B+I+H2; 100 GB for 181+B+I+H2
  runtime: 6h #runtime in humanfriendly style https://humanfriendly.readthedocs.io/en/latest/


# docs in https://pypsa-eur.readthedocs.io/en/latest/configuration.html#plotting
plotting:
  map:
    boundaries: [-11, 30, 34, 71]
    color_geomap:
      ocean: white
      land: white
  projection:
    name: "EqualEarth"
    # See https://scitools.org.uk/cartopy/docs/latest/reference/projections.html for alternatives, for example:
    # name: "LambertConformal"
    # central_longitude: 10.
    # central_latitude: 50.
    # standard_parallels: [35, 65]
  eu_node_location:
    x: -5.5
    y: 46.
  costs_max: 1000
  costs_threshold: 1
  energy_max: 20000
  energy_min: -20000
  energy_threshold: 50.

  nice_names:
    OCGT: "Open-Cycle Gas"
    CCGT: "Combined-Cycle Gas"
    offwind-ac: "Offshore Wind (AC)"
    offwind-dc: "Offshore Wind (DC)"
    offwind-float: "Offshore Wind (Floating)"
    onwind: "Onshore Wind"
    solar: "Solar"
    PHS: "Pumped Hydro Storage"
    hydro: "Reservoir & Dam"
    battery: "Battery Storage"
    H2: "Hydrogen Storage"
    lines: "Transmission Lines"
    ror: "Run of River"
    load: "Load Shedding"
    ac: "AC"
    dc: "DC"

  tech_colors:
    # wind
    onwind: "#235ebc"
    onshore wind: "#235ebc"
    offwind: "#6895dd"
    offshore wind: "#6895dd"
    offwind-ac: "#6895dd"
    offshore wind (AC): "#6895dd"
    offshore wind ac: "#6895dd"
    offwind-dc: "#74c6f2"
    offshore wind (DC): "#74c6f2"
    offshore wind dc: "#74c6f2"
    offwind-float: "#b5e2fa"
    offshore wind (Float): "#b5e2fa"
    offshore wind float: "#b5e2fa"
    # water
    hydro: '#298c81'
    hydro reservoir: '#298c81'
    ror: '#3dbfb0'
    run of river: '#3dbfb0'
    hydroelectricity: '#298c81'
    PHS: '#51dbcc'
    hydro+PHS: "#08ad97"
    # solar
    solar: "#f9d002"
    solar PV: "#f9d002"
    solar-hsat: "#fdb915"
    solar thermal: '#ffbf2b'
    residential rural solar thermal: '#f1c069'
    services rural solar thermal: '#eabf61'
    residential urban decentral solar thermal: '#e5bc5a'
    services urban decentral solar thermal: '#dfb953'
    urban central solar thermal: '#d7b24c'
    solar rooftop: '#ffea80'
    # gas
    OCGT: '#e0986c'
    OCGT marginal: '#e0986c'
    OCGT-heat: '#e0986c'
    gas boiler: '#db6a25'
    gas boilers: '#db6a25'
    gas boiler marginal: '#db6a25'
    residential rural gas boiler: '#d4722e'
    residential urban decentral gas boiler: '#cb7a36'
    services rural gas boiler: '#c4813f'
    services urban decentral gas boiler: '#ba8947'
    urban central gas boiler: '#b0904f'
    gas: '#e05b09'
    fossil gas: '#e05b09'
    natural gas: '#e05b09'
    biogas to gas: '#e36311'
    biogas to gas CC: '#e51245'
    CCGT: '#a85522'
    CCGT marginal: '#a85522'
    allam: '#B98F76'
    gas for industry co2 to atmosphere: '#692e0a'
    gas for industry co2 to stored: '#8a3400'
    gas for industry: '#853403'
    gas for industry CC: '#692e0a'
    gas pipeline: '#ebbca0'
    gas pipeline new: '#a87c62'
    # oil
    oil: '#c9c9c9'
    imported oil: '#a3a3a3'
    oil boiler: '#adadad'
    residential rural oil boiler: '#a9a9a9'
    services rural oil boiler: '#a5a5a5'
    residential urban decentral oil boiler: '#a1a1a1'
    urban central oil boiler: '#9d9d9d'
    services urban decentral oil boiler: '#999999'
    agriculture machinery oil: '#949494'
    shipping oil: "#808080"
    land transport oil: '#afafaf'
    # nuclear
    Nuclear: '#ff8c00'
    Nuclear marginal: '#ff8c00'
    nuclear: '#ff8c00'
    uranium: '#ff8c00'
    # coal
    Coal: '#545454'
    coal: '#545454'
    Coal marginal: '#545454'
    coal for industry: '#343434'
    solid: '#545454'
    Lignite: '#826837'
    lignite: '#826837'
    Lignite marginal: '#826837'
    # biomass
    biogas: '#e3d37d'
    biomass: '#baa741'
    solid biomass: '#baa741'
    municipal solid waste: '#91ba41'
    solid biomass import: '#d5ca8d'
    solid biomass transport: '#baa741'
    solid biomass for industry: '#7a6d26'
    solid biomass for industry CC: '#47411c'
    solid biomass for industry co2 from atmosphere: '#736412'
    solid biomass for industry co2 to stored: '#47411c'
    urban central solid biomass CHP: '#9d9042'
    urban central solid biomass CHP CC: '#6c5d28'
    biomass boiler: '#8A9A5B'
    residential rural biomass boiler: '#a1a066'
    residential urban decentral biomass boiler: '#b0b87b'
    services rural biomass boiler: '#c6cf98'
    services urban decentral biomass boiler: '#dde5b5'
    biomass to liquid: '#32CD32'
    unsustainable bioliquids: '#32CD32'
    electrobiofuels: 'red'
    BioSNG: '#123456'
    solid biomass to hydrogen: '#654321'
    # power transmission
    lines: '#6c9459'
    transmission lines: '#6c9459'
    electricity distribution grid: '#97ad8c'
    low voltage: '#97ad8c'
    # electricity demand
    Electric load: '#110d63'
    electric demand: '#110d63'
    electricity: '#110d63'
    industry electricity: '#2d2a66'
    industry new electricity: '#2d2a66'
    agriculture electricity: '#494778'
    # battery + EVs
    battery: '#ace37f'
    battery storage: '#ace37f'
    battery charger: '#88a75b'
    battery discharger: '#5d4e29'
    home battery: '#80c944'
    home battery storage: '#80c944'
    home battery charger: '#5e8032'
    home battery discharger: '#3c5221'
    BEV charger: '#baf238'
    V2G: '#e5ffa8'
    land transport EV: '#baf238'
    land transport demand: '#38baf2'
    EV battery: '#baf238'
    # hot water storage
    water tanks: '#e69487'
    residential rural water tanks: '#f7b7a3'
    services rural water tanks: '#f3afa3'
    residential urban decentral water tanks: '#f2b2a3'
    services urban decentral water tanks: '#f1b4a4'
    urban central water tanks: '#e9977d'
    hot water storage: '#e69487'
    hot water charging: '#e8998b'
    urban central water tanks charger: '#b57a67'
    residential rural water tanks charger: '#b4887c'
    residential urban decentral water tanks charger: '#b39995'
    services rural water tanks charger: '#b3abb0'
    services urban decentral water tanks charger: '#b3becc'
    hot water discharging: '#e99c8e'
    urban central water tanks discharger: '#b9816e'
    residential rural water tanks discharger: '#ba9685'
    residential urban decentral water tanks discharger: '#baac9e'
    services rural water tanks discharger: '#bbc2b8'
    services urban decentral water tanks discharger: '#bdd8d3'
    # heat demand
    Heat load: '#cc1f1f'
    heat: '#cc1f1f'
    heat vent: '#aa3344'
    heat demand: '#cc1f1f'
    rural heat: '#ff5c5c'
    residential rural heat: '#ff7c7c'
    services rural heat: '#ff9c9c'
    central heat: '#cc1f1f'
    urban central heat: '#d15959'
    urban central heat vent: '#a74747'
    decentral heat: '#750606'
    residential urban decentral heat: '#a33c3c'
    services urban decentral heat: '#cc1f1f'
    low-temperature heat for industry: '#8f2727'
    process heat: '#ff0000'
    agriculture heat: '#d9a5a5'
    # heat supply
    heat pumps: '#2fb537'
    heat pump: '#2fb537'
    air heat pump: '#36eb41'
    residential urban decentral air heat pump: '#48f74f'
    services urban decentral air heat pump: '#5af95d'
    services rural air heat pump: '#5af95d'
    urban central air heat pump: '#6cfb6b'
    ground heat pump: '#2fb537'
    residential rural ground heat pump: '#48f74f'
    residential rural air heat pump: '#48f74f'
    services rural ground heat pump: '#5af95d'
    Ambient: '#98eb9d'
    CHP: '#8a5751'
    urban central gas CHP: '#8d5e56'
    CHP CC: '#634643'
    urban central gas CHP CC: '#6e4e4c'
    CHP heat: '#8a5751'
    CHP electric: '#8a5751'
    district heating: '#e8beac'
    resistive heater: '#d8f9b8'
    residential rural resistive heater: '#bef5b5'
    residential urban decentral resistive heater: '#b2f1a9'
    services rural resistive heater: '#a5ed9d'
    services urban decentral resistive heater: '#98e991'
    urban central resistive heater: '#8cdf85'
    retrofitting: '#8487e8'
    building retrofitting: '#8487e8'
    # hydrogen
    H2 for industry: "#f073da"
    H2 for shipping: "#ebaee0"
    H2: '#bf13a0'
    hydrogen: '#bf13a0'
    retrofitted H2 boiler: '#e5a0d9'
    SMR: '#870c71'
    SMR CC: '#4f1745'
    H2 liquefaction: '#d647bd'
    hydrogen storage: '#bf13a0'
    H2 Store: '#bf13a0'
    H2 storage: '#bf13a0'
    land transport fuel cell: '#6b3161'
    H2 pipeline: '#f081dc'
    H2 pipeline retrofitted: '#ba99b5'
    H2 Fuel Cell: '#c251ae'
    H2 fuel cell: '#c251ae'
    H2 turbine: '#991f83'
    H2 Electrolysis: '#ff29d9'
    H2 electrolysis: '#ff29d9'
    # ammonia
    NH3: '#46caf0'
    ammonia: '#46caf0'
    ammonia store: '#00ace0'
    ammonia cracker: '#87d0e6'
    Haber-Bosch: '#076987'
    # syngas
    Sabatier: '#9850ad'
    methanation: '#c44ce6'
    methane: '#c44ce6'
    # synfuels
    Fischer-Tropsch: '#25c49a'
    liquid: '#25c49a'
    kerosene for aviation: '#a1ffe6'
    naphtha for industry: '#57ebc4'
    methanolisation: '#83d6d5'
    methanol: '#468c8b'
    shipping methanol: '#468c8b'
    industry methanol: '#468c8b'
    # co2
    CC: '#f29dae'
    CCS: '#f29dae'
    CO2 sequestration: '#f29dae'
    DAC: '#ff5270'
    co2 stored: '#f2385a'
    co2 sequestered: '#f2682f'
    co2: '#f29dae'
    co2 vent: '#ffd4dc'
    CO2 pipeline: '#f5627f'
    # emissions
    process emissions CC: '#000000'
    process emissions: '#222222'
    process emissions to stored: '#444444'
    process emissions to atmosphere: '#888888'
    oil emissions: '#aaaaaa'
    shipping oil emissions: "#555555"
    shipping methanol emissions: '#666666'
    land transport oil emissions: '#777777'
    agriculture machinery oil emissions: '#333333'
    # other
    shipping: '#03a2ff'
    power-to-heat: '#2fb537'
    power-to-gas: '#c44ce6'
    power-to-H2: '#ff29d9'
    power-to-liquid: '#25c49a'
    gas-to-power/heat: '#ee8340'
    waste: '#e3d37d'
    other: '#000000'
    geothermal: '#ba91b1'
    geothermal heat: '#ba91b1'
    geothermal district heat: '#d19D00'
    geothermal organic rankine cycle: '#ffbf00'
    AC: "#70af1d"
    AC-AC: "#70af1d"
    AC line: "#70af1d"
    links: "#8a1caf"
    HVDC links: "#8a1caf"
    DC: "#8a1caf"
    DC-DC: "#8a1caf"
    DC link: "#8a1caf"
    load: "#dd2e23"
    waste CHP: '#e3d37d'
    waste CHP CC: '#e3d3ff'
    HVC to air: 'k'<|MERGE_RESOLUTION|>--- conflicted
+++ resolved
@@ -42,15 +42,9 @@
   ll:
   - vopt
   clusters:
-<<<<<<< HEAD
-  - 37
+  - 38
   # - 128
   # - 256
-=======
-  - 38
-  - 128
-  - 256
->>>>>>> 885a881e
   opts:
   - ''
   sector_opts:
