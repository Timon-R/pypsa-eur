# SPDX-FileCopyrightText: Contributors to PyPSA-Eur <https://github.com/pypsa/pypsa-eur>
#
# SPDX-License-Identifier: CC0-1.0

# docs in https://pypsa-eur.readthedocs.io/en/latest/configuration.html#top-level-configuration
version: v2025.04.0
tutorial: false

logging:
  level: INFO
  format: '%(levelname)s:%(name)s:%(message)s'

remote:
  ssh: ""
  path: ""

# docs in https://pypsa-eur.readthedocs.io/en/latest/configuration.html#run
run:
  prefix: ""
  name: ""
  scenarios:
    enable: false
    file: config/scenarios.yaml
  disable_progressbar: false
  shared_resources:
    policy: false
    exclude: []
  shared_cutouts: true
  use_shadow_directory: true # Set to false if problems regarding missing directories occur

# docs in https://pypsa-eur.readthedocs.io/en/latest/configuration.html#foresight
foresight: overnight

# docs in https://pypsa-eur.readthedocs.io/en/latest/configuration.html#scenario
# Wildcard docs in https://pypsa-eur.readthedocs.io/en/latest/wildcards.html
scenario:
  clusters:
  - 39
  #- 128
  #- 256
  opts:
  - ''
  sector_opts:
  - ''
  planning_horizons:
  # - 2020
  # - 2030
  # - 2040
  - 2050

# docs in https://pypsa-eur.readthedocs.io/en/latest/configuration.html#countries
countries: ['AL', 'AT', 'BA', 'BE', 'BG', 'CH', 'CZ', 'DE', 'DK', 'EE', 'ES', 'FI', 'FR', 'GB', 'GR', 'HR', 'HU', 'IE', 'IT', 'LT', 'LU', 'LV', 'ME', 'MK', 'NL', 'NO', 'PL', 'PT', 'RO', 'RS', 'SE', 'SI', 'SK', 'XK']

# docs in https://pypsa-eur.readthedocs.io/en/latest/configuration.html#snapshots
snapshots:
  start: "2013-01-01"
  end: "2014-01-01"
  inclusive: 'left'

# docs in https://pypsa-eur.readthedocs.io/en/latest/configuration.html#enable
enable:
  retrieve: auto
  retrieve_databundle: true
  retrieve_cost_data: true
  build_cutout: false
<<<<<<< HEAD
  retrieve_cutout: true # true in default
  custom_busmap: false
=======
  retrieve_cutout: true
>>>>>>> c852b9a4
  drop_leap_day: true

# docs in https://pypsa-eur.readthedocs.io/en/latest/configuration.html#co2-budget
co2_budget:
  2020: 0.720 # average emissions of 2019 to 2021 relative to 1990, CO2 excl LULUCF, EEA data, European Environment Agency. (2023a). Annual European Union greenhouse gas inventory 1990–2021 and inventory report 2023 - CRF Table. https://unfccc.int/documents/627830
  2025: 0.648 # With additional measures (WAM) projection, CO2 excl LULUCF, European Environment Agency. (2023e). Member States’ greenhouse gas (GHG) emission projections 2023. https://www.eea.europa.eu/en/datahub/datahubitem-view/4b8d94a4-aed7-4e67-a54c-0623a50f48e8
  2030: 0.450 # 55% reduction by 2030 (Ff55)
  2035: 0.250
  2040: 0.100 # 90% by 2040
  2045: 0.050
  2050: 0.000 # climate-neutral by 2050

# docs in https://pypsa-eur.readthedocs.io/en/latest/configuration.html#electricity
electricity:
  voltages: [220., 300., 330., 380., 400., 500., 750.]
  base_network: osm-prebuilt
  osm-prebuilt-version: 0.6
  gaslimit_enable: false
  gaslimit: false
  co2limit_enable: false
  co2limit: 7.75e+7
  co2base: 1.487e+9

  operational_reserve:
    activate: false
    epsilon_load: 0.02
    epsilon_vres: 0.02
    contingency: 4000

  max_hours:
    battery: 6
    H2: 168

  extendable_carriers:
    Generator: [solar, solar-hsat, onwind, offwind-ac, offwind-dc, offwind-float, OCGT, CCGT]
    StorageUnit: [] # battery, H2
    Store: [battery, H2]
    Link: [] # H2 pipeline

  powerplants_filter: (DateOut >= 2024 or DateOut != DateOut) and not (Country == 'Germany' and Fueltype == 'Nuclear')
  custom_powerplants: false
  everywhere_powerplants: []

  conventional_carriers: [nuclear, oil, OCGT, CCGT, coal, lignite, geothermal, biomass]
  renewable_carriers: [solar, solar-hsat, onwind, offwind-ac, offwind-dc, offwind-float, hydro]

  estimate_renewable_capacities:
    enable: true
    from_gem: true
    year: 2020
    expansion_limit: false
    technology_mapping:
      Offshore: offwind-ac
      Onshore: onwind
      PV: solar

  autarky:
    enable: false
    by_country: false

  transmission_limit: vopt

# docs in https://pypsa-eur.readthedocs.io/en/latest/configuration.html#atlite
atlite:
  cutout_directory: cutouts
  default_cutout: europe-2013-sarah3-era5
  nprocesses: 4
  show_progress: false
  cutouts:
    # use 'base' to determine geographical bounds and time span from config
    # base:
      # module: era5
    europe-2013-sarah3-era5:
      module: [sarah, era5] # in priority order
      x: [-12., 42.]
      y: [33., 72.]
      dx: 0.3
      dy: 0.3
      time: ['2013', '2013']

# docs in https://pypsa-eur.readthedocs.io/en/latest/configuration.html#renewable
renewable:
  onwind:
    cutout: default
    resource:
      method: wind
      turbine: Vestas_V112_3MW
      smooth: false
      add_cutout_windspeed: true
    resource_classes: 1
    capacity_per_sqkm: 3
    # correction_factor: 0.93
    corine:
      grid_codes: [12, 13, 14, 15, 16, 17, 18, 19, 20, 21, 22, 23, 24, 25, 26, 27, 28, 29, 31, 32]
      distance: 1000
      distance_grid_codes: [1, 2, 3, 4, 5, 6]
    luisa: false
      # grid_codes: [1111, 1121, 1122, 1123, 1130, 1210, 1221, 1222, 1230, 1241, 1242]
      # distance: 1000
      # distance_grid_codes: [1111, 1121, 1122, 1123, 1130, 1210, 1221, 1222, 1230, 1241, 1242]
    natura: true
    excluder_resolution: 100
    clip_p_max_pu: 1.e-2
  offwind-ac:
    cutout: default
    resource:
      method: wind
      turbine: NREL_ReferenceTurbine_2020ATB_5.5MW
      smooth: false
      add_cutout_windspeed: true
    resource_classes: 1
    capacity_per_sqkm: 2
    correction_factor: 0.8855
    corine: [44, 255]
    luisa: false # [0, 5230]
    natura: true
    ship_threshold: 400
    max_depth: 60
    max_shore_distance: 30000
    excluder_resolution: 200
    clip_p_max_pu: 1.e-2
    landfall_length: 10
  offwind-dc:
    cutout: default
    resource:
      method: wind
      turbine: NREL_ReferenceTurbine_2020ATB_5.5MW
      smooth: false
      add_cutout_windspeed: true
    resource_classes: 1
    capacity_per_sqkm: 2
    correction_factor: 0.8855
    corine: [44, 255]
    luisa: false # [0, 5230]
    natura: true
    ship_threshold: 400
    max_depth: 60
    min_shore_distance: 30000
    excluder_resolution: 200
    clip_p_max_pu: 1.e-2
    landfall_length: 10
  offwind-float:
    cutout: default
    resource:
      method: wind
      turbine: NREL_ReferenceTurbine_5MW_offshore
      smooth: false
      add_cutout_windspeed: true
    resource_classes: 1
    # ScholzPhd Tab 4.3.1: 10MW/km^2
    capacity_per_sqkm: 2
    correction_factor: 0.8855
    # proxy for wake losses
    # from 10.1016/j.energy.2018.08.153
    # until done more rigorously in #153
    corine: [44, 255]
    natura: true
    ship_threshold: 400
    excluder_resolution: 200
    min_depth: 60
    max_depth: 1000
    clip_p_max_pu: 1.e-2
    landfall_length: 10
  solar:
    cutout: default
    resource:
      method: pv
      panel: CSi
      orientation:
        slope: 35.
        azimuth: 180.
    resource_classes: 1
    capacity_per_sqkm: 5.1
    # correction_factor: 0.854337
    corine: [1, 2, 3, 4, 5, 6, 7, 8, 9, 10, 11, 12, 13, 14, 15, 16, 17, 18, 19, 20, 26, 31, 32]
    luisa: false # [1111, 1121, 1122, 1123, 1130, 1210, 1221, 1222, 1230, 1241, 1242, 1310, 1320, 1330, 1410, 1421, 1422, 2110, 2120, 2130, 2210, 2220, 2230, 2310, 2410, 2420, 3210, 3320, 3330]
    natura: true
    excluder_resolution: 100
    clip_p_max_pu: 1.e-2
  solar-hsat:
    cutout: default
    resource:
      method: pv
      panel: CSi
      orientation:
        slope: 35.
        azimuth: 180.
      tracking: horizontal
    resource_classes: 1
    capacity_per_sqkm: 4.43 # 15% higher land usage acc. to NREL
    corine: [1, 2, 3, 4, 5, 6, 7, 8, 9, 10, 11, 12, 13, 14, 15, 16, 17, 18, 19, 20, 26, 31, 32]
    luisa: false # [1111, 1121, 1122, 1123, 1130, 1210, 1221, 1222, 1230, 1241, 1242, 1310, 1320, 1330, 1410, 1421, 1422, 2110, 2120, 2130, 2210, 2220, 2230, 2310, 2410, 2420, 3210, 3320, 3330]
    natura: true
    excluder_resolution: 100
    clip_p_max_pu: 1.e-2
  hydro:
    cutout: default
    carriers: [ror, PHS, hydro]
    PHS_max_hours: 6
    hydro_max_hours: "energy_capacity_totals_by_country" # one of energy_capacity_totals_by_country, estimate_by_large_installations or a float
    flatten_dispatch: false
    flatten_dispatch_buffer: 0.2
    clip_min_inflow: 1.0
    eia_norm_year: false
    eia_correct_by_capacity: false
    eia_approximate_missing: false

# docs in https://pypsa-eur.readthedocs.io/en/latest/configuration.html#conventional
conventional:
  unit_commitment: false
  dynamic_fuel_price: false
  nuclear:
    p_max_pu: "data/nuclear_p_max_pu.csv" # float of file name

# docs in https://pypsa-eur.readthedocs.io/en/latest/configuration.html#lines
lines:
  types:
    220.: "Al/St 240/40 2-bundle 220.0"
    300.: "Al/St 240/40 3-bundle 300.0"
    330.: "Al/St 240/40 3-bundle 300.0"
    380.: "Al/St 240/40 4-bundle 380.0"
    400.: "Al/St 240/40 4-bundle 380.0"
    500.: "Al/St 240/40 4-bundle 380.0"
    750.: "Al/St 560/50 4-bundle 750.0"
  s_max_pu: 0.7
  s_nom_max: .inf
  max_extension: 20000 #MW
  length_factor: 1.25
  reconnect_crimea: true
  under_construction: 'keep' # 'zero': set capacity to zero, 'remove': remove, 'keep': with full capacity for lines in grid extract
  dynamic_line_rating:
    activate: false
    cutout: default
    correction_factor: 0.95
    max_voltage_difference: false
    max_line_rating: false

# docs in https://pypsa-eur.readthedocs.io/en/latest/configuration.html#links
links:
  p_max_pu: 1.0
  p_nom_max: .inf
  max_extension: 30000 #MW
  length_factor: 1.25
  under_construction: 'keep' # 'zero': set capacity to zero, 'remove': remove, 'keep': with full capacity for lines in grid extract

# docs in https://pypsa-eur.readthedocs.io/en/latest/configuration.html#transmission_projects
transmission_projects:
  enable: true
  include:
    tyndp2020: true
    nep: true
    manual: true
  skip:
  - upgraded_lines
  - upgraded_links
  status:
  - under_construction
  - in_permitting
  - confirmed
    #- planned_not_yet_permitted
    #- under_consideration
  new_link_capacity: zero #keep or zero

# docs in https://pypsa-eur.readthedocs.io/en/latest/configuration.html#transformers
transformers:
  x: 0.1
  s_nom: 2000.
  type: ''

# docs-load in https://pypsa-eur.readthedocs.io/en/latest/configuration.html#load
load:
  interpolate_limit: 3
  time_shift_for_large_gaps: 1w
  manual_adjustments: true # false
  scaling_factor: 1.0
  fixed_year: false # false or year (e.g. 2013)
  supplement_synthetic: true
  distribution_key:
    gdp: 0.6
    population: 0.4

# docs
# TODO: PyPSA-Eur merge issue in prepare_sector_network.py
# regulate what components with which carriers are kept from PyPSA-Eur;
# some technologies are removed because they are implemented differently
# (e.g. battery or H2 storage) or have different year-dependent costs
# in PyPSA-Eur-Sec
pypsa_eur:
  Bus:
  - AC
  Link:
  - DC
  Generator:
  - onwind
  - offwind-ac
  - offwind-dc
  - offwind-float
  - solar-hsat
  - solar
  - ror
  - nuclear
  StorageUnit:
  - PHS
  - hydro
  Store: []

# docs in https://pypsa-eur.readthedocs.io/en/latest/configuration.html#energy
energy:
  energy_totals_year: 2019
  base_emissions_year: 1990
  emissions: CO2

# docs in https://pypsa-eur.readthedocs.io/en/latest/configuration.html#biomass
biomass:
  year: 2030
  scenario: ENS_Med
  classes:
    solid biomass:
    - Agricultural waste
    - Fuelwood residues
    - Secondary Forestry residues - woodchips
    - Sawdust
    - Residues from landscape care
    not included:
    - Sugar from sugar beet
    - Rape seed
    - "Sunflower, soya seed "
    - Bioethanol barley, wheat, grain maize, oats, other cereals and rye
    - Miscanthus, switchgrass, RCG
    - Willow
    - Poplar
    - FuelwoodRW
    - C&P_RW
    biogas:
    - Manure solid, liquid
    - Sludge
    municipal solid waste:
    - Municipal waste
  share_unsustainable_use_retained:
    2020: 1
    2025: 0.66
    2030: 0.33
    2035: 0
    2040: 0
    2045: 0
    2050: 0
  share_sustainable_potential_available:
    2020: 0
    2025: 0.33
    2030: 0.66
    2035: 1
    2040: 1
    2045: 1
    2050: 1


# docs in https://pypsa-eur.readthedocs.io/en/latest/configuration.html#solar-thermal
solar_thermal:
  clearsky_model: simple  # should be "simple" or "enhanced"?
  orientation:
    slope: 45.
    azimuth: 180.
  cutout: default

# docs in https://pypsa-eur.readthedocs.io/en/latest/configuration.html#existing-capacities
existing_capacities:
  grouping_years_power: [1920, 1950, 1955, 1960, 1965, 1970, 1975, 1980, 1985, 1990, 1995, 2000, 2005, 2010, 2015, 2020, 2025]
  grouping_years_heat: [1980, 1985, 1990, 1995, 2000, 2005, 2010, 2015, 2019] # heat grouping years >= baseyear will be ignored
  threshold_capacity: 10
  default_heating_lifetime: 20
  conventional_carriers:
  - lignite
  - coal
  - oil
  - uranium

# docs in https://pypsa-eur.readthedocs.io/en/latest/configuration.html#sector
sector:
  transport: true
  heating: true
  biomass: true
  industry: true
  shipping: true
  aviation: true
  agriculture: true
  fossil_fuels: true
  district_heating:
    potential: 0.6
    progress:
      2020: 0.0
      2025: 0.15
      2030: 0.3
      2035: 0.45
      2040: 0.6
      2045: 0.8
      2050: 1.0
    district_heating_loss: 0.15
    supply_temperature_approximation:
      max_forward_temperature_baseyear:
        FR: 110
        DK: 75
        DE: 109
        CZ: 130
        FI: 115
        PL: 130
        SE: 102
        IT: 90
      min_forward_temperature_baseyear:
        DE: 82
      return_temperature_baseyear:
        DE: 58
      lower_threshold_ambient_temperature: 0
      upper_threshold_ambient_temperature: 10
      rolling_window_ambient_temperature: 72
      relative_annual_temperature_reduction: 0.01
    ptes:
      dynamic_capacity: true
      max_top_temperature: 90
      min_bottom_temperature: 35
    heat_source_cooling: 6 #K
    heat_pump_cop_approximation:
      refrigerant: ammonia
      heat_exchanger_pinch_point_temperature_difference: 5 #K
      isentropic_compressor_efficiency: 0.8
      heat_loss: 0.0
    limited_heat_sources:
      geothermal:
        constant_temperature_celsius: 65
        ignore_missing_regions: false
    direct_utilisation_heat_sources:
    - geothermal
  heat_pump_sources:
    urban central:
    - air
    urban decentral:
    - air
    rural:
    - air
    - ground
  cluster_heat_buses: true
  heat_demand_cutout: default
  bev_dsm_restriction_value: 0.75
  bev_dsm_restriction_time: 7
  transport_heating_deadband_upper: 20.
  transport_heating_deadband_lower: 15.
  ICE_lower_degree_factor: 0.375
  ICE_upper_degree_factor: 1.6
  EV_lower_degree_factor: 0.98
  EV_upper_degree_factor: 0.63
  bev_dsm: true
  bev_dsm_availability: 0.5
  bev_energy: 0.05
  bev_charge_efficiency: 0.9
  bev_charge_rate: 0.011
  bev_avail_max: 0.95
  bev_avail_mean: 0.8
  v2g: true
  land_transport_fuel_cell_share:
    2020: 0
    2025: 0
    2030: 0
    2035: 0
    2040: 0
    2045: 0
    2050: 0
  land_transport_electric_share:
    2020: 0
    2025: 0.15
    2030: 0.3
    2035: 0.45
    2040: 0.7
    2045: 0.85
    2050: 1
  land_transport_ice_share:
    2020: 1
    2025: 0.85
    2030: 0.7
    2035: 0.55
    2040: 0.3
    2045: 0.15
    2050: 0
  transport_electric_efficiency: 53.19 # 1 MWh_el = 53.19*100 km
  transport_fuel_cell_efficiency: 30.003 # 1 MWh_H2 = 30.003*100 km
  transport_ice_efficiency: 16.0712 # 1 MWh_oil = 16.0712 * 100 km
  agriculture_machinery_electric_share: 0
  agriculture_machinery_oil_share: 1
  agriculture_machinery_fuel_efficiency: 0.7
  agriculture_machinery_electric_efficiency: 0.3
  MWh_MeOH_per_MWh_H2: 0.8787
  MWh_MeOH_per_tCO2: 4.0321
  MWh_MeOH_per_MWh_e: 3.6907
  shipping_hydrogen_liquefaction: false
  shipping_hydrogen_share:
    2020: 0
    2025: 0
    2030: 0
    2035: 0
    2040: 0
    2045: 0
    2050: 0
  shipping_methanol_share:
    2020: 0
    2025: 0.15
    2030: 0.3
    2035: 0.5
    2040: 0.7
    2045: 0.85
    2050: 1
  shipping_oil_share:
    2020: 1
    2025: 0.85
    2030: 0.7
    2035: 0.5
    2040: 0.3
    2045: 0.15
    2050: 0
  shipping_methanol_efficiency: 0.46
  shipping_oil_efficiency: 0.40
  aviation_demand_factor: 1.
  HVC_demand_factor: 1.
  time_dep_hp_cop: true
  heat_pump_sink_T_individual_heating: 55.
  reduce_space_heat_exogenously: true
  reduce_space_heat_exogenously_factor:
    2020: 0.10  # this results in a space heat demand reduction of 10%
    2025: 0.09  # first heat demand increases compared to 2020 because of larger floor area per capita
    2030: 0.09
    2035: 0.11
    2040: 0.16
    2045: 0.21
    2050: 0.29
  retrofitting:
    retro_endogen: false
    cost_factor: 1.0
    interest_rate: 0.04
    annualise_cost: true
    tax_weighting: false
    construction_index: true
  tes: true
  tes_tau:
    decentral: 3
    central: 180
  boilers: true
  resistive_heaters: true
  oil_boilers: false
  biomass_boiler: true
  overdimension_heat_generators:
    decentral: 1.1  #to cover demand peaks bigger than data
    central: 1.0
  chp:
    enable: true
    fuel:
    - solid biomass # For solid biomass, CHP with and without CC are added
    - gas # For all other fuels the same techno economic data from gas CHP is taken
    micro_chp: false # Only gas is used for micro_chp
  solar_thermal: true
  solar_cf_correction: 0.788457  # =  >>> 1/1.2683
  methanation: true
  coal_cc: false
  dac: true
  co2_vent: false
  heat_vent:
    urban central: true
    urban decentral: true
    rural: true
  marginal_cost_heat_vent: 0.02
  allam_cycle_gas: false
  hydrogen_fuel_cell: true
  hydrogen_turbine: false
  SMR: true
  SMR_cc: true
  regional_oil_demand: false
  regional_coal_demand: false
  regional_co2_sequestration_potential:
    enable: false
    attribute:
    - conservative estimate Mt
    - conservative estimate GAS Mt
    - conservative estimate OIL Mt
    - conservative estimate aquifer Mt
    include_onshore: false
    min_size: 3
    max_size: 25
    years_of_storage: 25
  co2_sequestration_potential:
    2020: 0
    2025: 0
    2030: 50
    2035: 100
    2040: 200
    2045: 200
    2050: 200
  co2_sequestration_cost: 10
  co2_sequestration_lifetime: 50
  co2_spatial: false
  co2_network: false
  co2_network_cost_factor: 1
  cc_fraction: 0.9
  hydrogen_underground_storage: true
  hydrogen_underground_storage_locations:
    # - onshore  # more than 50 km from sea
  - nearshore    # within 50 km of sea
    # - offshore
  methanol:
    regional_methanol_demand: false
    methanol_reforming: false
    methanol_reforming_cc: false
    methanol_to_kerosene: false
    methanol_to_power:
      ccgt: false
      ccgt_cc: false
      ocgt: false
      allam: false
    biomass_to_methanol: false
    biomass_to_methanol_cc: false
  ammonia: false
  min_part_load_fischer_tropsch: 0.5
  min_part_load_methanolisation: 0.3
  min_part_load_methanation: 0.3
  use_fischer_tropsch_waste_heat: 0.25
  use_haber_bosch_waste_heat: 0.25
  use_methanolisation_waste_heat: 0.25
  use_methanation_waste_heat: 0.25
  use_fuel_cell_waste_heat: 0.25
  use_electrolysis_waste_heat: 0.25
  electricity_transmission_grid: true
  electricity_distribution_grid: true
  electricity_grid_connection: true
  transmission_efficiency:
    enable:
    - DC
    - H2 pipeline
    - gas pipeline
    - electricity distribution grid
    DC:
      efficiency_static: 0.98
      efficiency_per_1000km: 0.977
    H2 pipeline:
      efficiency_per_1000km: 1 # 0.982
      compression_per_1000km: 0.018
    gas pipeline:
      efficiency_per_1000km: 1 #0.977
      compression_per_1000km: 0.01
    electricity distribution grid:
      efficiency_static: 0.97
  H2_network: true
  gas_network: false
  H2_retrofit: false
  H2_retrofit_capacity_per_CH4: 0.6
  gas_network_connectivity_upgrade: 1
  gas_distribution_grid: true
  gas_distribution_grid_cost_factor: 1.0
  biomass_spatial: false
  biomass_transport: false
  biogas_upgrading_cc: false
  conventional_generation:
    OCGT: gas
  biomass_to_liquid: false
  biomass_to_liquid_cc: false
  electrobiofuels: false
  biosng: false
  biosng_cc: false
  bioH2: false
  municipal_solid_waste: false
  limit_max_growth:
    enable: false
    # allowing 30% larger than max historic growth
    factor: 1.3
    max_growth:  # unit GW
      onwind: 16 # onshore max grow so far 16 GW in Europe https://www.iea.org/reports/renewables-2020/wind
      solar: 28 # solar max grow so far 28 GW in Europe https://www.iea.org/reports/renewables-2020/solar-pv
      offwind-ac: 35 # offshore max grow so far 3.5 GW in Europe https://windeurope.org/about-wind/statistics/offshore/european-offshore-wind-industry-key-trends-statistics-2019/
      offwind-dc: 35
    max_relative_growth:
      onwind: 3
      solar: 3
      offwind-ac: 3
      offwind-dc: 3
  enhanced_geothermal:
    enable: false
    flexible: true
    max_hours: 240
    max_boost: 0.25
    var_cf: true
    sustainability_factor: 0.0025
  solid_biomass_import:
    enable: false
    price: 54 #EUR/MWh
    max_amount: 1390 # TWh
    upstream_emissions_factor: .1 #share of solid biomass CO2 emissions at full combustion
  imports:
    enable: false
    limit: .inf
    limit_sense: <=
    price:
      H2: 74
      NH3: 97
      methanol: 121
      gas: 122
      oil: 125

# docs in https://pypsa-eur.readthedocs.io/en/latest/configuration.html#industry
industry:
  St_primary_fraction:
    2020: 0.6
    2025: 0.55
    2030: 0.5
    2035: 0.45
    2040: 0.4
    2045: 0.35
    2050: 0.3
  DRI_fraction:
    2020: 0
    2025: 0
    2030: 0.05
    2035: 0.2
    2040: 0.4
    2045: 0.7
    2050: 1
  H2_DRI: 1.7
  elec_DRI: 0.322
  Al_primary_fraction:
    2020: 0.4
    2025: 0.375
    2030: 0.35
    2035: 0.325
    2040: 0.3
    2045: 0.25
    2050: 0.2
  MWh_NH3_per_tNH3: 5.166
  MWh_CH4_per_tNH3_SMR: 10.8
  MWh_elec_per_tNH3_SMR: 0.7
  MWh_H2_per_tNH3_electrolysis: 5.93
  MWh_elec_per_tNH3_electrolysis: 0.2473
  MWh_NH3_per_MWh_H2_cracker: 1.46 # https://github.com/euronion/trace/blob/44a5ff8401762edbef80eff9cfe5a47c8d3c8be4/data/efficiencies.csv
  NH3_process_emissions: 24.5
  petrochemical_process_emissions: 25.5
  #HVC primary/recycling based on values used in Neumann et al https://doi.org/10.1016/j.joule.2023.06.016, linearly interpolated between 2020 and 2050
  #2020 recycling rates based on Agora https://static.agora-energiewende.de/fileadmin/Projekte/2021/2021_02_EU_CEAP/A-EW_254_Mobilising-circular-economy_study_WEB.pdf
  #fractions refer to the total primary HVC production in 2020
  #assumes 6.7 Mtplastics produced from recycling in 2020
  HVC_primary_fraction:
    2020: 1.0
    2025: 0.9
    2030: 0.8
    2035: 0.7
    2040: 0.6
    2045: 0.5
    2050: 0.4
  HVC_mechanical_recycling_fraction:
    2020: 0.12
    2025: 0.15
    2030: 0.18
    2035: 0.21
    2040: 0.24
    2045: 0.27
    2050: 0.30
  HVC_chemical_recycling_fraction:
    2020: 0.0
    2025: 0.0
    2030: 0.04
    2035: 0.08
    2040: 0.12
    2045: 0.16
    2050: 0.20
  HVC_environment_sequestration_fraction: 0.
  waste_to_energy: false
  waste_to_energy_cc: false
  sector_ratios_fraction_future:
    2020: 0.0
    2025: 0.1
    2030: 0.3
    2035: 0.5
    2040: 0.7
    2045: 0.9
    2050: 1.0
  basic_chemicals_without_NH3_production_today: 69. #Mt/a, = 86 Mtethylene-equiv - 17 MtNH3
  HVC_production_today: 52.
  MWh_elec_per_tHVC_mechanical_recycling: 0.547
  MWh_elec_per_tHVC_chemical_recycling: 6.9
  chlorine_production_today: 9.58
  MWh_elec_per_tCl: 3.6
  MWh_H2_per_tCl: -0.9372
  methanol_production_today: 1.5
  MWh_elec_per_tMeOH: 0.167
  MWh_CH4_per_tMeOH: 10.25
  MWh_MeOH_per_tMeOH: 5.528
  hotmaps_locate_missing: false
  reference_year: 2019
  oil_refining_emissions: 0.013


# docs in https://pypsa-eur.readthedocs.io/en/latest/configuration.html#costs
costs:
  year: 2030
  version: v0.10.1
  social_discountrate: 0.02
  fill_values:
    FOM: 0
    VOM: 0
    efficiency: 1
    fuel: 0
    investment: 0
    lifetime: 25
    "CO2 intensity": 0
    "discount rate": 0.07
  overwrites: {}
  marginal_cost:
    solar: 0.01
    onwind: 0.015
    offwind: 0.015
    hydro: 0.
    H2: 0.
    electrolysis: 0.
    fuel cell: 0.
    battery: 0.
    battery inverter: 0.
    home battery storage: 0
    water tank charger: 0.03
    central water pit charger: 0.025
  emission_prices:
    enable: false
    co2: 0.
    co2_monthly_prices: false

# docs in https://pypsa-eur.readthedocs.io/en/latest/configuration.html#clustering
clustering:
  mode: busmap
  administrative:
    level: 1
  focus_weights: false
  simplify_network:
    to_substations: false
    remove_stubs: true
    remove_stubs_across_borders: false
  cluster_network:
    algorithm: kmeans
    hac_features:
    - wnd100m
    - influx_direct
  exclude_carriers: []
  consider_efficiency_classes: false
  aggregation_strategies:
    generators:
      committable: any
      ramp_limit_up: max
      ramp_limit_down: max
  temporal:
    resolution_elec: false
    resolution_sector: 6H

# docs in https://pypsa-eur.readthedocs.io/en/latest/configuration.html#adjustments
adjustments:
  electricity: false
  sector:
    factor:
      Link:
        electricity distribution grid:
          capital_cost: 1.0
    absolute: false

# docs in https://pypsa-eur.readthedocs.io/en/latest/configuration.html#solving
solving:
  options:
    clip_p_max_pu: 1.e-2
    load_shedding: false
    curtailment_mode: false
    noisy_costs: true
    skip_iterations: true
    rolling_horizon: false
    seed: 123
    custom_extra_functionality: "../data/custom_extra_functionality.py"
    # io_api: "direct"  # Increases performance but only supported for the highs and gurobi solvers
    # options that go into the optimize function
    track_iterations: false
    min_iterations: 2
    max_iterations: 3
    transmission_losses: 2
    linearized_unit_commitment: true
    horizon: 365
    post_discretization:
      enable: false
      line_unit_size: 1700
      line_threshold: 0.3
      link_unit_size:
        DC: 2000
        H2 pipeline: 1200
        gas pipeline: 1500
      link_threshold:
        DC: 0.3
        H2 pipeline: 0.3
        gas pipeline: 0.3
      fractional_last_unit_size: false
    keep_files: false
    model_kwargs:
      solver_dir: "/tmp"

  agg_p_nom_limits:
    agg_offwind: false
    include_existing: false
    file: data/agg_p_nom_minmax.csv

  constraints:
    CCL: false
    EQ: false
    BAU: false
    SAFE: false

  solver:
    name: gurobi
    options: gurobi-default

  solver_options:
    highs-default:
      # refer to https://ergo-code.github.io/HiGHS/dev/options/definitions/
      threads: 1
      solver: "ipm"
      run_crossover: "off"
      small_matrix_value: 1e-6
      large_matrix_value: 1e9
      primal_feasibility_tolerance: 1e-5
      dual_feasibility_tolerance: 1e-5
      ipm_optimality_tolerance: 1e-4
      parallel: "on"
      random_seed: 123
    highs-simplex:
      solver: "simplex"
      parallel: "on"
      primal_feasibility_tolerance: 1e-5
      dual_feasibility_tolerance: 1e-5
      random_seed: 123
    gurobi-default:
      threads: 8
      method: 2 # barrier
      crossover: 0
      BarConvTol: 1.e-6
      Seed: 123
      AggFill: 0
      PreDual: 0
      GURO_PAR_BARDENSETHRESH: 200
    gurobi-numeric-focus:
      NumericFocus: 3       # Favour numeric stability over speed
      method: 2             # barrier
      crossover: 0          # do not use crossover
      BarHomogeneous: 1     # Use homogeneous barrier if standard does not converge
      BarConvTol: 1.e-5
      FeasibilityTol: 1.e-4
      OptimalityTol: 1.e-4
      ObjScale: -0.5
      threads: 8
      Seed: 123
    gurobi-fallback:        # Use gurobi defaults
      crossover: 0
      method: 2             # barrier
      BarHomogeneous: 1     # Use homogeneous barrier if standard does not converge
      BarConvTol: 1.e-5
      FeasibilityTol: 1.e-5
      OptimalityTol: 1.e-5
      Seed: 123
      threads: 8
    cplex-default:
      threads: 4
      lpmethod: 4 # barrier
      solutiontype: 2 # non basic solution, ie no crossover
      barrier.convergetol: 1.e-5
      feasopt.tolerance: 1.e-6
    copt-default:
      Threads: 8
      LpMethod: 2
      Crossover: 0
      RelGap: 1.e-6
      Dualize: 0
    copt-gpu:
      LpMethod: 6
      GPUMode: 1
      PDLPTol: 1.e-5
      Crossover: 0
    cbc-default: {} # Used in CI
    glpk-default: {} # Used in CI

  check_objective:
    enable: false
    expected_value: None
    atol: 1_000_000
    rtol: 0.01

  mem_mb: 30000 #memory in MB; 20 GB enough for 50+B+I+H2; 100 GB for 181+B+I+H2
  memory_logging_frequency: 30 # in seconds
  runtime: 6h #runtime in humanfriendly style https://humanfriendly.readthedocs.io/en/latest/<|MERGE_RESOLUTION|>--- conflicted
+++ resolved
@@ -63,12 +63,7 @@
   retrieve_databundle: true
   retrieve_cost_data: true
   build_cutout: false
-<<<<<<< HEAD
-  retrieve_cutout: true # true in default
-  custom_busmap: false
-=======
   retrieve_cutout: true
->>>>>>> c852b9a4
   drop_leap_day: true
 
 # docs in https://pypsa-eur.readthedocs.io/en/latest/configuration.html#co2-budget
