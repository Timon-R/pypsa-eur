--- conflicted
+++ resolved
@@ -63,12 +63,7 @@
   retrieve_databundle: true
   retrieve_cost_data: true
   build_cutout: false
-<<<<<<< HEAD
-  retrieve_cutout: true # true in default
-  custom_busmap: false
-=======
   retrieve_cutout: true
->>>>>>> 588fea14
   drop_leap_day: true
 
 # docs in https://pypsa-eur.readthedocs.io/en/latest/configuration.html#co2-budget
@@ -786,10 +781,7 @@
     price: 54 #EUR/MWh
     max_amount: 1390 # TWh
     upstream_emissions_factor: .1 #share of solid biomass CO2 emissions at full combustion
-<<<<<<< HEAD
   non-edible_crops: true
-
-=======
   imports:
     enable: false
     limit: .inf
@@ -800,7 +792,6 @@
       methanol: 121
       gas: 122
       oil: 125
->>>>>>> 588fea14
 
 # docs in https://pypsa-eur.readthedocs.io/en/latest/configuration.html#industry
 industry:
@@ -1093,7 +1084,6 @@
 
   mem_mb: 30000 #memory in MB; 20 GB enough for 50+B+I+H2; 100 GB for 181+B+I+H2
   memory_logging_frequency: 30 # in seconds
-<<<<<<< HEAD
   runtime: 6h #runtime in humanfriendly style https://humanfriendly.readthedocs.io/en/latest/
 
 
@@ -1469,7 +1459,4 @@
     load: "#dd2e23"
     waste CHP: '#e3d37d'
     waste CHP CC: '#e3d3ff'
-    HVC to air: 'k'
-=======
-  runtime: 6h #runtime in humanfriendly style https://humanfriendly.readthedocs.io/en/latest/
->>>>>>> 588fea14
+    HVC to air: 'k'