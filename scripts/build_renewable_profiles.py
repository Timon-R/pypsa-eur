--- conflicted
+++ resolved
@@ -200,13 +200,9 @@
     if "snakemake" not in globals():
         from _helpers import mock_snakemake
 
-<<<<<<< HEAD
         snakemake = mock_snakemake(
-            "build_renewable_profiles", technology="solar", weather_year=""
-        )
-=======
-        snakemake = mock_snakemake("build_renewable_profiles", technology="offwind-dc")
->>>>>>> 986c7be4
+            "build_renewable_profiles", technology="offwind-dc", weather_year=""
+        )
     configure_logging(snakemake)
     set_scenario_config(snakemake)
 
@@ -224,7 +220,6 @@
 
     correction_factor = params.get("correction_factor", 1.0)
     capacity_per_sqkm = params["capacity_per_sqkm"]
-    snapshots = snakemake.params.snapshots
 
     if correction_factor != 1.0:
         logger.info(f"correction_factor is set as {correction_factor}")
@@ -234,19 +229,15 @@
     else:
         client = None
 
-<<<<<<< HEAD
     weather_year = snakemake.wildcards.weather_year
     if weather_year:
         snapshots = dict(
             start=weather_year, end=str(int(weather_year) + 1), inclusive="left"
         )
     else:
-        snapshots = snakemake.config["snapshots"]
+        snapshots = snakemake.params.snapshots
     sns = pd.date_range(freq="h", **snapshots)
 
-=======
-    sns = pd.date_range(freq="h", **snapshots)
->>>>>>> 986c7be4
     cutout = atlite.Cutout(snakemake.input.cutout).sel(time=sns)
     regions = gpd.read_file(snakemake.input.regions)
     assert not regions.empty, (
