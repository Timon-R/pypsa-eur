# SPDX-FileCopyrightText: Contributors to PyPSA-Eur <https://github.com/pypsa/pypsa-eur>
#
# SPDX-License-Identifier: MIT
"""
Adds all sector-coupling components to the network, including demand and supply
technologies for the buildings, transport and industry sectors.
"""

import logging
import os
from itertools import product
from types import SimpleNamespace

import networkx as nx
import numpy as np
import pandas as pd
import pypsa
import xarray as xr
from _helpers import (
    configure_logging,
    get,
    set_scenario_config,
    update_config_from_wildcards,
)
from add_electricity import calculate_annuity, sanitize_carriers, sanitize_locations
from build_energy_totals import (
    build_co2_totals,
    build_eea_co2,
    build_eurostat,
    build_eurostat_co2,
)
from build_transport_demand import transport_degree_factor
from definitions.heat_sector import HeatSector
from definitions.heat_system import HeatSystem
from networkx.algorithms import complement
from networkx.algorithms.connectivity.edge_augmentation import k_edge_augmentation
from prepare_network import maybe_adjust_costs_and_potentials
from pypsa.geo import haversine_pts
from scipy.stats import beta

spatial = SimpleNamespace()
logger = logging.getLogger(__name__)


def define_spatial(nodes, options):
    """
    Namespace for spatial.

    Parameters
    ----------
    nodes : list-like
    """
    global spatial

    spatial.nodes = nodes

    # biomass

    spatial.biomass = SimpleNamespace()
    spatial.msw = SimpleNamespace()

    if options.get("biomass_spatial", options["biomass_transport"]):
        spatial.biomass.nodes = nodes + " solid biomass"
        spatial.biomass.nodes_unsustainable = nodes + " unsustainable solid biomass"
        spatial.biomass.bioliquids = nodes + " unsustainable bioliquids"
        spatial.biomass.locations = nodes
        spatial.biomass.industry = nodes + " solid biomass for industry"
        spatial.biomass.industry_cc = nodes + " solid biomass for industry CC"
        spatial.msw.nodes = nodes + " municipal solid waste"
        spatial.msw.locations = nodes
    else:
        spatial.biomass.nodes = ["EU solid biomass"]
        spatial.biomass.nodes_unsustainable = ["EU unsustainable solid biomass"]
        spatial.biomass.bioliquids = ["EU unsustainable bioliquids"]
        spatial.biomass.locations = ["EU"]
        spatial.biomass.industry = ["solid biomass for industry"]
        spatial.biomass.industry_cc = ["solid biomass for industry CC"]
        spatial.msw.nodes = ["EU municipal solid waste"]
        spatial.msw.locations = ["EU"]

    spatial.biomass.df = pd.DataFrame(vars(spatial.biomass), index=nodes)
    spatial.msw.df = pd.DataFrame(vars(spatial.msw), index=nodes)

    # co2

    spatial.co2 = SimpleNamespace()

    if options["co2_spatial"]:
        spatial.co2.nodes = nodes + " co2 stored"
        spatial.co2.locations = nodes
        spatial.co2.vents = nodes + " co2 vent"
        spatial.co2.process_emissions = nodes + " process emissions"
    else:
        spatial.co2.nodes = ["co2 stored"]
        spatial.co2.locations = ["EU"]
        spatial.co2.vents = ["co2 vent"]
        spatial.co2.process_emissions = ["process emissions"]

    spatial.co2.df = pd.DataFrame(vars(spatial.co2), index=nodes)

    # gas

    spatial.gas = SimpleNamespace()

    if options["gas_network"]:
        spatial.gas.nodes = nodes + " gas"
        spatial.gas.locations = nodes
        spatial.gas.biogas = nodes + " biogas"
        spatial.gas.industry = nodes + " gas for industry"
        spatial.gas.industry_cc = nodes + " gas for industry CC"
        spatial.gas.biogas_to_gas = nodes + " biogas to gas"
        spatial.gas.biogas_to_gas_cc = nodes + " biogas to gas CC"
    else:
        spatial.gas.nodes = ["EU gas"]
        spatial.gas.locations = ["EU"]
        spatial.gas.biogas = ["EU biogas"]
        spatial.gas.industry = ["gas for industry"]
        spatial.gas.biogas_to_gas = ["EU biogas to gas"]
        if options.get("biomass_spatial", options["biomass_transport"]):
            spatial.gas.biogas_to_gas_cc = nodes + " biogas to gas CC"
        else:
            spatial.gas.biogas_to_gas_cc = ["EU biogas to gas CC"]
        if options.get("co2_spatial", options["co2_network"]):
            spatial.gas.industry_cc = nodes + " gas for industry CC"
        else:
            spatial.gas.industry_cc = ["gas for industry CC"]

    spatial.gas.df = pd.DataFrame(vars(spatial.gas), index=nodes)

    # ammonia

    if options["ammonia"]:
        spatial.ammonia = SimpleNamespace()
        if options["ammonia"] == "regional":
            spatial.ammonia.nodes = nodes + " NH3"
            spatial.ammonia.locations = nodes
        else:
            spatial.ammonia.nodes = ["EU NH3"]
            spatial.ammonia.locations = ["EU"]

        spatial.ammonia.df = pd.DataFrame(vars(spatial.ammonia), index=nodes)

    # hydrogen
    spatial.h2 = SimpleNamespace()
    spatial.h2.nodes = nodes + " H2"
    spatial.h2.locations = nodes

    # methanol

    # beware: unlike other carriers, uses locations rather than locations+carriername
    # this allows to avoid separation between nodes and locations

    spatial.methanol = SimpleNamespace()

    spatial.methanol.nodes = ["EU methanol"]
    spatial.methanol.locations = ["EU"]

    if options["methanol"]["regional_methanol_demand"]:
        spatial.methanol.demand_locations = nodes
        spatial.methanol.industry = nodes + " industry methanol"
        spatial.methanol.shipping = nodes + " shipping methanol"
    else:
        spatial.methanol.demand_locations = ["EU"]
        spatial.methanol.shipping = ["EU shipping methanol"]
        spatial.methanol.industry = ["EU industry methanol"]

    # oil
    spatial.oil = SimpleNamespace()

    spatial.oil.nodes = ["EU oil"]
    spatial.oil.locations = ["EU"]

    if options["regional_oil_demand"]:
        spatial.oil.demand_locations = nodes
        spatial.oil.naphtha = nodes + " naphtha for industry"
        spatial.oil.kerosene = nodes + " kerosene for aviation"
        spatial.oil.shipping = nodes + " shipping oil"
        spatial.oil.agriculture_machinery = nodes + " agriculture machinery oil"
        spatial.oil.land_transport = nodes + " land transport oil"
    else:
        spatial.oil.demand_locations = ["EU"]
        spatial.oil.naphtha = ["EU naphtha for industry"]
        spatial.oil.kerosene = ["EU kerosene for aviation"]
        spatial.oil.shipping = ["EU shipping oil"]
        spatial.oil.agriculture_machinery = ["EU agriculture machinery oil"]
        spatial.oil.land_transport = ["EU land transport oil"]

    # uranium
    spatial.uranium = SimpleNamespace()
    spatial.uranium.nodes = ["EU uranium"]
    spatial.uranium.locations = ["EU"]

    # coal
    spatial.coal = SimpleNamespace()
    spatial.coal.nodes = ["EU coal"]
    spatial.coal.locations = ["EU"]

    if options["regional_coal_demand"]:
        spatial.coal.demand_locations = nodes
        spatial.coal.industry = nodes + " coal for industry"
    else:
        spatial.coal.demand_locations = ["EU"]
        spatial.coal.industry = ["EU coal for industry"]

    # lignite
    spatial.lignite = SimpleNamespace()
    spatial.lignite.nodes = ["EU lignite"]
    spatial.lignite.locations = ["EU"]

    # deep geothermal
    spatial.geothermal_heat = SimpleNamespace()
    spatial.geothermal_heat.nodes = ["EU enhanced geothermal systems"]
    spatial.geothermal_heat.locations = ["EU"]

    return spatial


spatial = SimpleNamespace()


def determine_emission_sectors(options):
    sectors = ["electricity"]
    if options["transport"]:
        sectors += ["rail non-elec", "road non-elec"]
    if options["heating"]:
        sectors += ["residential non-elec", "services non-elec"]
    if options["industry"]:
        sectors += [
            "industrial non-elec",
            "industrial processes",
            "domestic aviation",
            "international aviation",
            "domestic navigation",
            "international navigation",
        ]
    if options["agriculture"]:
        sectors += ["agriculture"]

    return sectors


def co2_emissions_year(
    countries, input_eurostat, options, emissions_scope, input_co2, year
):
    """
    Calculate CO2 emissions in one specific year (e.g. 1990 or 2018).
    """
    eea_co2 = build_eea_co2(input_co2, year, emissions_scope)

    eurostat = build_eurostat(input_eurostat, countries)

    # this only affects the estimation of CO2 emissions for BA, RS, AL, ME, MK, XK
    eurostat_co2 = build_eurostat_co2(eurostat, year)

    co2_totals = build_co2_totals(countries, eea_co2, eurostat_co2)

    sectors = determine_emission_sectors(options)

    co2_emissions = co2_totals.loc[countries, sectors].sum().sum()

    # convert MtCO2 to GtCO2
    co2_emissions *= 0.001

    return co2_emissions


# TODO: move to own rule with sector-opts wildcard?
def build_carbon_budget(
    o,
    input_eurostat,
    fn,
    emissions_scope,
    input_co2,
    options,
    countries,
    planning_horizons,
):
    """
    Distribute carbon budget following beta or exponential transition path.
    """

    if "be" in o:
        # beta decay
        carbon_budget = float(o[o.find("cb") + 2 : o.find("be")])
        be = float(o[o.find("be") + 2 :])
    if "ex" in o:
        # exponential decay
        carbon_budget = float(o[o.find("cb") + 2 : o.find("ex")])
        r = float(o[o.find("ex") + 2 :])

    e_1990 = co2_emissions_year(
        countries,
        input_eurostat,
        options,
        emissions_scope,
        input_co2,
        year=1990,
    )

    # emissions at the beginning of the path (last year available 2018)
    e_0 = co2_emissions_year(
        countries,
        input_eurostat,
        options,
        emissions_scope,
        input_co2,
        year=2018,
    )

    if not isinstance(planning_horizons, list):
        planning_horizons = [planning_horizons]
    t_0 = planning_horizons[0]

    if "be" in o:
        # final year in the path
        t_f = t_0 + (2 * carbon_budget / e_0).round(0)

        def beta_decay(t):
            cdf_term = (t - t_0) / (t_f - t_0)
            return (e_0 / e_1990) * (1 - beta.cdf(cdf_term, be, be))

        # emissions (relative to 1990)
        co2_cap = pd.Series({t: beta_decay(t) for t in planning_horizons}, name=o)

    if "ex" in o:
        T = carbon_budget / e_0
        m = (1 + np.sqrt(1 + r * T)) / T

        def exponential_decay(t):
            return (e_0 / e_1990) * (1 + (m + r) * (t - t_0)) * np.exp(-m * (t - t_0))

        co2_cap = pd.Series(
            {t: exponential_decay(t) for t in planning_horizons}, name=o
        )

    # TODO log in Snakefile
    csvs_folder = fn.rsplit("/", 1)[0]
    if not os.path.exists(csvs_folder):
        os.makedirs(csvs_folder)
    co2_cap.to_csv(fn, float_format="%.3f")


def add_lifetime_wind_solar(n, costs):
    """
    Add lifetime for solar and wind generators.
    """
    for carrier in ["solar", "onwind", "offwind"]:
        gen_i = n.generators.index.str.contains(carrier)
        n.generators.loc[gen_i, "lifetime"] = costs.at[carrier, "lifetime"]


def haversine(p):
    coord0 = n.buses.loc[p.bus0, ["x", "y"]].values
    coord1 = n.buses.loc[p.bus1, ["x", "y"]].values
    return 1.5 * haversine_pts(coord0, coord1)


def create_network_topology(
    n, prefix, carriers=["DC"], connector=" -> ", bidirectional=True
):
    """
    Create a network topology from transmission lines and link carrier
    selection.

    Parameters
    ----------
    n : pypsa.Network
    prefix : str
    carriers : list-like
    connector : str
    bidirectional : bool, default True
        True: one link for each connection
        False: one link for each connection and direction (back and forth)

    Returns
    -------
    pd.DataFrame with columns bus0, bus1, length, underwater_fraction
    """

    ln_attrs = ["bus0", "bus1", "length"]
    lk_attrs = ["bus0", "bus1", "length", "underwater_fraction"]
    lk_attrs = n.links.columns.intersection(lk_attrs)

    candidates = pd.concat(
        [n.lines[ln_attrs], n.links.loc[n.links.carrier.isin(carriers), lk_attrs]]
    ).fillna(0)

    # base network topology purely on location not carrier
    candidates["bus0"] = candidates.bus0.map(n.buses.location)
    candidates["bus1"] = candidates.bus1.map(n.buses.location)

    positive_order = candidates.bus0 < candidates.bus1
    candidates_p = candidates[positive_order]
    swap_buses = {"bus0": "bus1", "bus1": "bus0"}
    candidates_n = candidates[~positive_order].rename(columns=swap_buses)
    candidates = pd.concat([candidates_p, candidates_n])

    def make_index(c):
        return prefix + c.bus0 + connector + c.bus1

    topo = candidates.groupby(["bus0", "bus1"], as_index=False).mean()
    topo.index = topo.apply(make_index, axis=1)

    if not bidirectional:
        topo_reverse = topo.copy()
        topo_reverse.rename(columns=swap_buses, inplace=True)
        topo_reverse.index = topo_reverse.apply(make_index, axis=1)
        topo = pd.concat([topo, topo_reverse])

    return topo


def update_wind_solar_costs(
    n: pypsa.Network,
    costs: pd.DataFrame,
    profiles: dict[str, str],
    landfall_lengths: dict = None,
    line_length_factor: int | float = 1,
) -> None:
    """
    Update costs for wind and solar generators added with pypsa-eur to those
    cost in the planning year.

    Parameters
    ----------
    n : pypsa.Network
        Network to update generator costs
    costs : pd.DataFrame
        Cost assumptions DataFrame
    line_length_factor : int | float, optional
        Factor to multiply line lengths by, by default 1
    landfall_lengths : dict, optional
        Dictionary of landfall lengths per technology, by default None
    profiles : dict[str, str]
        Dictionary mapping technology names to profile file paths
        e.g. {'offwind-dc': 'path/to/profile.nc'}
    """

    if landfall_lengths is None:
        landfall_lengths = {}

    # NB: solar costs are also manipulated for rooftop
    # when distribution grid is inserted
    n.generators.loc[n.generators.carrier == "solar", "capital_cost"] = costs.at[
        "solar-utility", "capital_cost"
    ]

    n.generators.loc[n.generators.carrier == "onwind", "capital_cost"] = costs.at[
        "onwind", "capital_cost"
    ]

    # for offshore wind, need to calculated connection costs
    for key, fn in profiles.items():
        tech = key[len("profile_") :]
        landfall_length = landfall_lengths.get(tech, 0.0)

        if tech not in n.generators.carrier.values:
            continue

        with xr.open_dataset(fn) as ds:
            # if-statement for compatibility with old profiles
            if "year" in ds.indexes:
                ds = ds.sel(year=ds.year.min(), drop=True)

            distance = ds["average_distance"].to_pandas()
            submarine_cost = costs.at[tech + "-connection-submarine", "capital_cost"]
            underground_cost = costs.at[
                tech + "-connection-underground", "capital_cost"
            ]
            connection_cost = line_length_factor * (
                distance * submarine_cost + landfall_length * underground_cost
            )

            capital_cost = (
                costs.at["offwind", "capital_cost"]
                + costs.at[tech + "-station", "capital_cost"]
                + connection_cost
            )

            logger.info(
                f"Added connection cost of {connection_cost.min():0.0f}-{connection_cost.max():0.0f} Eur/MW/a to {tech}"
            )

            n.generators.loc[n.generators.carrier == tech, "capital_cost"] = (
                capital_cost.rename(index=lambda node: node + " " + tech)
            )


def add_carrier_buses(n, carrier, nodes=None):
    """
    Add buses to connect e.g. coal, nuclear and oil plants.
    """
    if nodes is None:
        nodes = vars(spatial)[carrier].nodes
    location = vars(spatial)[carrier].locations

    # skip if carrier already exists
    if carrier in n.carriers.index:
        return

    if not isinstance(nodes, pd.Index):
        nodes = pd.Index(nodes)

    n.add("Carrier", carrier)

    unit = "MWh_LHV" if carrier == "gas" else "MWh_th"
    # preliminary value for non-gas carriers to avoid zeros
    if carrier == "gas":
        capital_cost = costs.at["gas storage", "capital_cost"]
    elif carrier == "oil":
        # based on https://www.engineeringtoolbox.com/fuels-higher-calorific-values-d_169.html
        mwh_per_m3 = 44.9 * 724 * 0.278 * 1e-3  # MJ/kg * kg/m3 * kWh/MJ * MWh/kWh
        capital_cost = (
            costs.at["General liquid hydrocarbon storage (product)", "capital_cost"]
            / mwh_per_m3
        )
    elif carrier == "methanol":
        # based on https://www.engineeringtoolbox.com/fossil-fuels-energy-content-d_1298.html
        mwh_per_m3 = 5.54 * 791 * 1e-3  # kWh/kg * kg/m3 * MWh/kWh
        capital_cost = (
            costs.at["General liquid hydrocarbon storage (product)", "capital_cost"]
            / mwh_per_m3
        )
    else:
        capital_cost = 0.1

    n.add("Bus", nodes, location=location, carrier=carrier, unit=unit)

    n.add(
        "Store",
        nodes + " Store",
        bus=nodes,
        e_nom_extendable=True,
        e_cyclic=True,
        carrier=carrier,
        capital_cost=capital_cost,
    )

    fossils = ["coal", "gas", "oil", "lignite"]
    if options["fossil_fuels"] and carrier in fossils:
        suffix = ""

        if carrier == "oil" and cf_industry["oil_refining_emissions"] > 0:
            n.add(
                "Bus",
                nodes + " primary",
                location=location,
                carrier=carrier + " primary",
                unit=unit,
            )

            n.add(
                "Link",
                nodes + " refining",
                bus0=nodes + " primary",
                bus1=nodes,
                bus2="co2 atmosphere",
                location=location,
                carrier=carrier + " refining",
                p_nom=1e6,
                efficiency=1
                - (
                    cf_industry["oil_refining_emissions"]
                    / costs.at[carrier, "CO2 intensity"]
                ),
                efficiency2=cf_industry["oil_refining_emissions"],
            )

            suffix = " primary"

        n.add(
            "Generator",
            nodes + suffix,
            bus=nodes + suffix,
            p_nom_extendable=True,
            carrier=carrier + suffix,
            marginal_cost=costs.at[carrier, "fuel"],
        )


# TODO: PyPSA-Eur merge issue
def remove_elec_base_techs(n: pypsa.Network, carriers_to_keep: dict) -> None:
    """
    Remove conventional generators (e.g. OCGT) and storage units (e.g.
    batteries and H2) from base electricity-only network, since they're added
    here differently using links.

    Parameters
    ----------
    n : pypsa.Network
        Network to remove components from
    carriers_to_keep : dict
        Dictionary specifying which carriers to keep for each component type
        e.g. {'Generator': ['hydro'], 'StorageUnit': ['PHS']}
    """
    for c in n.iterate_components(carriers_to_keep):
        to_keep = carriers_to_keep[c.name]
        to_remove = pd.Index(c.df.carrier.unique()).symmetric_difference(to_keep)
        if to_remove.empty:
            continue
        logger.info(f"Removing {c.list_name} with carrier {list(to_remove)}")
        names = c.df.index[c.df.carrier.isin(to_remove)]
        n.remove(c.name, names)
        n.carriers.drop(to_remove, inplace=True, errors="ignore")


# TODO: PyPSA-Eur merge issue
def remove_non_electric_buses(n):
    """
    Remove buses from pypsa-eur with carriers which are not AC buses.
    """
    if to_drop := list(n.buses.query("carrier not in ['AC', 'DC']").carrier.unique()):
        logger.info(f"Drop buses from PyPSA-Eur with carrier: {to_drop}")
        n.buses = n.buses[n.buses.carrier.isin(["AC", "DC"])]


def patch_electricity_network(n, costs, carriers_to_keep, profiles, landfall_lengths):
    remove_elec_base_techs(n, carriers_to_keep)
    remove_non_electric_buses(n)
    update_wind_solar_costs(
        n, costs, landfall_lengths=landfall_lengths, profiles=profiles
    )
    n.loads["carrier"] = "electricity"
    n.buses["location"] = n.buses.index
    n.buses["unit"] = "MWh_el"
    # remove trailing white space of load index until new PyPSA version after v0.18.
    n.loads.rename(lambda x: x.strip(), inplace=True)
    n.loads_t.p_set.rename(lambda x: x.strip(), axis=1, inplace=True)


def add_eu_bus(n, x=-5.5, y=46):
    """
    Add EU bus to the network.

    This cosmetic bus serves as a reference point for the location of
    the EU buses in the plots and summaries.
    """
    n.add("Bus", "EU", location="EU", x=x, y=y, carrier="none")
    n.add("Carrier", "none")


def add_co2_tracking(n, costs, options, sequestration_potential_file=None):
    """
    Add CO2 tracking components to the network including atmospheric CO2,
    CO2 storage, and sequestration infrastructure.

    Parameters
    ----------
    n : pypsa.Network
        The PyPSA network container object
    costs : pd.DataFrame
        Cost assumptions for different technologies, must include
        'CO2 storage tank' with 'capital_cost' column
    options : dict
        Configuration options containing at least:
        - regional_co2_sequestration_potential: dict with keys
            - enable: bool
            - max_size: float
            - years_of_storage: float
        - co2_sequestration_cost: float
        - co2_sequestration_lifetime: float
        - co2_vent: bool
    sequestration_potential_file : str, optional
        Path to CSV file containing regional CO2 sequestration potentials.
        Required if options['regional_co2_sequestration_potential']['enable'] is True.

    Returns
    -------
    None
        Modifies the network object in-place by adding CO2-related components.

    Notes
    -----
    Adds several components to track CO2:
    - Atmospheric CO2 store
    - CO2 storage tanks
    - CO2 sequestration infrastructure
    - Optional CO2 venting facilities
    """
    # minus sign because opposite to how fossil fuels used:
    # CH4 burning puts CH4 down, atmosphere up
    n.add("Carrier", "co2", co2_emissions=-1.0)

    # this tracks CO2 in the atmosphere
    n.add("Bus", "co2 atmosphere", location="EU", carrier="co2", unit="t_co2")

    # can also be negative
    n.add(
        "Store",
        "co2 atmosphere",
        e_nom_extendable=True,
        e_min_pu=-1,
        carrier="co2",
        bus="co2 atmosphere",
    )

    # add CO2 tanks
    n.add(
        "Bus",
        spatial.co2.nodes,
        location=spatial.co2.locations,
        carrier="co2 stored",
        unit="t_co2",
    )

    n.add(
        "Store",
        spatial.co2.nodes,
        e_nom_extendable=True,
        capital_cost=costs.at["CO2 storage tank", "capital_cost"],
        carrier="co2 stored",
        e_cyclic=True,
        bus=spatial.co2.nodes,
    )
    n.add("Carrier", "co2 stored")

    # this tracks CO2 sequestered, e.g. underground
    sequestration_buses = pd.Index(spatial.co2.nodes).str.replace(
        " stored", " sequestered"
    )
    n.add(
        "Bus",
        sequestration_buses,
        location=spatial.co2.locations,
        carrier="co2 sequestered",
        unit="t_co2",
    )

    n.add(
        "Link",
        sequestration_buses,
        bus0=spatial.co2.nodes,
        bus1=sequestration_buses,
        carrier="co2 sequestered",
        efficiency=1.0,
        p_nom_extendable=True,
    )

    if options["regional_co2_sequestration_potential"]["enable"]:
        if sequestration_potential_file is None:
            raise ValueError(
                "sequestration_potential_file must be provided when "
                "regional_co2_sequestration_potential is enabled"
            )
        upper_limit = (
            options["regional_co2_sequestration_potential"]["max_size"] * 1e3
        )  # Mt
        annualiser = options["regional_co2_sequestration_potential"]["years_of_storage"]
        e_nom_max = pd.read_csv(sequestration_potential_file, index_col=0).squeeze()
        e_nom_max = (
            e_nom_max.reindex(spatial.co2.locations)
            .fillna(0.0)
            .clip(upper=upper_limit)
            .mul(1e6)
            / annualiser
        )  # t
        e_nom_max = e_nom_max.rename(index=lambda x: x + " co2 sequestered")
    else:
        e_nom_max = np.inf

    n.add(
        "Store",
        sequestration_buses,
        e_nom_extendable=True,
        e_nom_max=e_nom_max,
        capital_cost=options["co2_sequestration_cost"],
        marginal_cost=-0.1,
        bus=sequestration_buses,
        lifetime=options["co2_sequestration_lifetime"],
        carrier="co2 sequestered",
    )

    n.add("Carrier", "co2 sequestered")

    if options["co2_vent"]:
        n.add(
            "Link",
            spatial.co2.vents,
            bus0=spatial.co2.nodes,
            bus1="co2 atmosphere",
            carrier="co2 vent",
            efficiency=1.0,
            p_nom_extendable=True,
        )


def add_co2_network(n, costs, co2_network_cost_factor=1.0):
    """
    Add CO2 transport network to the PyPSA network.

    Creates a CO2 pipeline network with both onshore and submarine pipeline segments,
    considering different costs for each type. The network allows bidirectional flow
    and is extendable.

    Parameters
    ----------
    n : pypsa.Network
        The PyPSA network container object
    costs : pd.DataFrame
        Cost assumptions for different technologies. Must contain entries for
        'CO2 pipeline' and 'CO2 submarine pipeline' with 'capital_cost' and 'lifetime'
        columns
    co2_network_cost_factor : float, optional
        Factor to scale the capital costs of the CO2 network, default 1.0

    Returns
    -------
    None
        Modifies the network object in-place by adding CO2 pipeline links

    Notes
    -----
    The function creates bidirectional CO2 pipeline links between nodes, with costs
    depending on the underwater fraction of the pipeline. The network topology is
    created using the create_network_topology helper function.
    """
    logger.info("Adding CO2 network.")
    co2_links = create_network_topology(n, "CO2 pipeline ")

    if "underwater_fraction" not in co2_links.columns:
        co2_links["underwater_fraction"] = 0.0

    cost_onshore = (
        (1 - co2_links.underwater_fraction)
        * costs.at["CO2 pipeline", "capital_cost"]
        * co2_links.length
    )
    cost_submarine = (
        co2_links.underwater_fraction
        * costs.at["CO2 submarine pipeline", "capital_cost"]
        * co2_links.length
    )
    capital_cost = cost_onshore + cost_submarine
    capital_cost *= co2_network_cost_factor

    n.add(
        "Link",
        co2_links.index,
        bus0=co2_links.bus0.values + " co2 stored",
        bus1=co2_links.bus1.values + " co2 stored",
        p_min_pu=-1,
        p_nom_extendable=True,
        length=co2_links.length.values,
        capital_cost=capital_cost.values,
        carrier="CO2 pipeline",
        lifetime=costs.at["CO2 pipeline", "lifetime"],
    )


def add_allam_gas(n, costs):
    logger.info("Adding Allam cycle gas power plants.")

    nodes = pop_layout.index

    n.add(
        "Link",
        nodes,
        suffix=" allam gas",
        bus0=spatial.gas.df.loc[nodes, "nodes"].values,
        bus1=nodes,
        bus2=spatial.co2.df.loc[nodes, "nodes"].values,
        bus3="co2 atmosphere",
        carrier="allam gas",
        p_nom_extendable=True,
        capital_cost=costs.at["allam", "capital_cost"]
        * costs.at["allam", "efficiency"],
        marginal_cost=costs.at["allam", "VOM"] * costs.at["allam", "efficiency"],
        efficiency=costs.at["allam", "efficiency"],
        efficiency2=0.98 * costs.at["gas", "CO2 intensity"],
        efficiency3=0.02 * costs.at["gas", "CO2 intensity"],
        lifetime=costs.at["allam", "lifetime"],
    )


def add_biomass_to_methanol(n, costs):
    n.add(
        "Link",
        spatial.biomass.nodes,
        suffix=" biomass-to-methanol",
        bus0=spatial.biomass.nodes,
        bus1=spatial.methanol.nodes,
        bus2="co2 atmosphere",
        carrier="biomass-to-methanol",
        lifetime=costs.at["biomass-to-methanol", "lifetime"],
        efficiency=costs.at["biomass-to-methanol", "efficiency"],
        efficiency2=-costs.at["solid biomass", "CO2 intensity"]
        + costs.at["biomass-to-methanol", "CO2 stored"],
        p_nom_extendable=True,
        capital_cost=costs.at["biomass-to-methanol", "capital_cost"]
        / costs.at["biomass-to-methanol", "efficiency"],
        marginal_cost=costs.loc["biomass-to-methanol", "VOM"]
        / costs.at["biomass-to-methanol", "efficiency"],
    )


def add_biomass_to_methanol_cc(n, costs):
    n.add(
        "Link",
        spatial.biomass.nodes,
        suffix=" biomass-to-methanol CC",
        bus0=spatial.biomass.nodes,
        bus1=spatial.methanol.nodes,
        bus2="co2 atmosphere",
        bus3=spatial.co2.nodes,
        carrier="biomass-to-methanol CC",
        lifetime=costs.at["biomass-to-methanol", "lifetime"],
        efficiency=costs.at["biomass-to-methanol", "efficiency"],
        efficiency2=-costs.at["solid biomass", "CO2 intensity"]
        + costs.at["biomass-to-methanol", "CO2 stored"]
        * (1 - costs.at["biomass-to-methanol", "capture rate"]),
        efficiency3=costs.at["biomass-to-methanol", "CO2 stored"]
        * costs.at["biomass-to-methanol", "capture rate"],
        p_nom_extendable=True,
        capital_cost=costs.at["biomass-to-methanol", "capital_cost"]
        / costs.at["biomass-to-methanol", "efficiency"]
        + costs.at["biomass CHP capture", "capital_cost"]
        * costs.at["biomass-to-methanol", "CO2 stored"],
        marginal_cost=costs.loc["biomass-to-methanol", "VOM"]
        / costs.at["biomass-to-methanol", "efficiency"],
    )


def add_methanol_to_power(n, costs, types=None):
    if types is None:
        types = {}

    nodes = pop_layout.index

    if types["allam"]:
        logger.info("Adding Allam cycle methanol power plants.")

        n.add(
            "Link",
            nodes,
            suffix=" allam methanol",
            bus0=spatial.methanol.nodes,
            bus1=nodes,
            bus2=spatial.co2.df.loc[nodes, "nodes"].values,
            bus3="co2 atmosphere",
            carrier="allam methanol",
            p_nom_extendable=True,
            capital_cost=costs.at["allam", "capital_cost"]
            * costs.at["allam", "efficiency"],
            marginal_cost=costs.at["allam", "VOM"] * costs.at["allam", "efficiency"],
            efficiency=costs.at["allam", "efficiency"],
            efficiency2=0.98 * costs.at["methanolisation", "carbondioxide-input"],
            efficiency3=0.02 * costs.at["methanolisation", "carbondioxide-input"],
            lifetime=25,
        )

    if types["ccgt"]:
        logger.info("Adding methanol CCGT power plants.")

        # efficiency * EUR/MW * (annuity + FOM)
        capital_cost = costs.at["CCGT", "efficiency"] * costs.at["CCGT", "capital_cost"]

        n.add(
            "Link",
            nodes,
            suffix=" CCGT methanol",
            bus0=spatial.methanol.nodes,
            bus1=nodes,
            bus2="co2 atmosphere",
            carrier="CCGT methanol",
            p_nom_extendable=True,
            capital_cost=capital_cost,
            marginal_cost=costs.at["CCGT", "VOM"],
            efficiency=costs.at["CCGT", "efficiency"],
            efficiency2=costs.at["methanolisation", "carbondioxide-input"],
            lifetime=costs.at["CCGT", "lifetime"],
        )

    if types["ccgt_cc"]:
        logger.info(
            "Adding methanol CCGT power plants with post-combustion carbon capture."
        )

        # TODO consider efficiency changes / energy inputs for CC

        # efficiency * EUR/MW * (annuity + FOM)
        capital_cost = costs.at["CCGT", "efficiency"] * costs.at["CCGT", "capital_cost"]

        capital_cost_cc = (
            capital_cost
            + costs.at["cement capture", "capital_cost"]
            * costs.at["methanolisation", "carbondioxide-input"]
        )

        n.add(
            "Link",
            nodes,
            suffix=" CCGT methanol CC",
            bus0=spatial.methanol.nodes,
            bus1=nodes,
            bus2=spatial.co2.df.loc[nodes, "nodes"].values,
            bus3="co2 atmosphere",
            carrier="CCGT methanol CC",
            p_nom_extendable=True,
            capital_cost=capital_cost_cc,
            marginal_cost=costs.at["CCGT", "VOM"],
            efficiency=costs.at["CCGT", "efficiency"],
            efficiency2=costs.at["cement capture", "capture_rate"]
            * costs.at["methanolisation", "carbondioxide-input"],
            efficiency3=(1 - costs.at["cement capture", "capture_rate"])
            * costs.at["methanolisation", "carbondioxide-input"],
            lifetime=costs.at["CCGT", "lifetime"],
        )

    if types["ocgt"]:
        logger.info("Adding methanol OCGT power plants.")

        n.add(
            "Link",
            nodes,
            suffix=" OCGT methanol",
            bus0=spatial.methanol.nodes,
            bus1=nodes,
            bus2="co2 atmosphere",
            carrier="OCGT methanol",
            p_nom_extendable=True,
            capital_cost=costs.at["OCGT", "capital_cost"]
            * costs.at["OCGT", "efficiency"],
            marginal_cost=costs.at["OCGT", "VOM"] * costs.at["OCGT", "efficiency"],
            efficiency=costs.at["OCGT", "efficiency"],
            efficiency2=costs.at["methanolisation", "carbondioxide-input"],
            lifetime=costs.at["OCGT", "lifetime"],
        )


def add_methanol_to_kerosene(n, costs):
    tech = "methanol-to-kerosene"

    logger.info(f"Adding {tech}.")

    capital_cost = costs.at[tech, "capital_cost"] / costs.at[tech, "methanol-input"]

    n.add(
        "Link",
        spatial.h2.locations,
        suffix=f" {tech}",
        carrier=tech,
        capital_cost=capital_cost,
        marginal_cost=costs.at[tech, "VOM"] / costs.at[tech, "methanol-input"],
        bus0=spatial.methanol.nodes,
        bus1=spatial.oil.kerosene,
        bus2=spatial.h2.nodes,
        bus3="co2 atmosphere",
        efficiency=1 / costs.at[tech, "methanol-input"],
        efficiency2=-costs.at[tech, "hydrogen-input"]
        / costs.at[tech, "methanol-input"],
        efficiency3=costs.at["oil", "CO2 intensity"] / costs.at[tech, "methanol-input"],
        p_nom_extendable=True,
        lifetime=costs.at[tech, "lifetime"],
    )


def add_methanol_reforming(n, costs):
    logger.info("Adding methanol steam reforming.")

    tech = "Methanol steam reforming"

    capital_cost = costs.at[tech, "capital_cost"] / costs.at[tech, "methanol-input"]

    n.add(
        "Link",
        spatial.h2.locations,
        suffix=f" {tech}",
        bus0=spatial.methanol.nodes,
        bus1=spatial.h2.nodes,
        bus2="co2 atmosphere",
        p_nom_extendable=True,
        capital_cost=capital_cost,
        efficiency=1 / costs.at[tech, "methanol-input"],
        efficiency2=costs.at["methanolisation", "carbondioxide-input"],
        carrier=tech,
        lifetime=costs.at[tech, "lifetime"],
    )


def add_methanol_reforming_cc(n, costs):
    logger.info("Adding methanol steam reforming with carbon capture.")

    tech = "Methanol steam reforming"

    # TODO: heat release and electricity demand for process and carbon capture
    # but the energy demands for carbon capture have not yet been added for other CC processes
    # 10.1016/j.rser.2020.110171: 0.129 kWh_e/kWh_H2, -0.09 kWh_heat/kWh_H2

    capital_cost = costs.at[tech, "capital_cost"] / costs.at[tech, "methanol-input"]

    capital_cost_cc = (
        capital_cost
        + costs.at["cement capture", "capital_cost"]
        * costs.at["methanolisation", "carbondioxide-input"]
    )

    n.add(
        "Link",
        spatial.h2.locations,
        suffix=f" {tech} CC",
        bus0=spatial.methanol.nodes,
        bus1=spatial.h2.nodes,
        bus2="co2 atmosphere",
        bus3=spatial.co2.nodes,
        p_nom_extendable=True,
        capital_cost=capital_cost_cc,
        efficiency=1 / costs.at[tech, "methanol-input"],
        efficiency2=(1 - costs.at["cement capture", "capture_rate"])
        * costs.at["methanolisation", "carbondioxide-input"],
        efficiency3=costs.at["cement capture", "capture_rate"]
        * costs.at["methanolisation", "carbondioxide-input"],
        carrier=f"{tech} CC",
        lifetime=costs.at[tech, "lifetime"],
    )


def add_dac(n, costs):
    heat_carriers = ["urban central heat", "services urban decentral heat"]
    heat_buses = n.buses.index[n.buses.carrier.isin(heat_carriers)]
    locations = n.buses.location[heat_buses]

    electricity_input = (
        costs.at["direct air capture", "electricity-input"]
        + costs.at["direct air capture", "compression-electricity-input"]
    )  # MWh_el / tCO2
    heat_input = (
        costs.at["direct air capture", "heat-input"]
        - costs.at["direct air capture", "compression-heat-output"]
    )  # MWh_th / tCO2

    n.add(
        "Link",
        heat_buses.str.replace(" heat", " DAC"),
        bus0=locations.values,
        bus1=heat_buses,
        bus2="co2 atmosphere",
        bus3=spatial.co2.df.loc[locations, "nodes"].values,
        carrier="DAC",
        capital_cost=costs.at["direct air capture", "capital_cost"] / electricity_input,
        efficiency=-heat_input / electricity_input,
        efficiency2=-1 / electricity_input,
        efficiency3=1 / electricity_input,
        p_nom_extendable=True,
        lifetime=costs.at["direct air capture", "lifetime"],
    )


def add_co2limit(n, options, co2_totals_file, countries, nyears, limit):
    """
    Add a global CO2 emissions constraint to the network.

    Parameters
    ----------
    n : pypsa.Network
        The PyPSA network container object
    options : dict
        Dictionary of options determining which sectors to consider for emissions
    co2_totals_file : str
        Path to CSV file containing historical CO2 emissions data in Mt
        (megatonnes) per country and sector
    countries : list
        List of country codes to consider for the CO2 limit
    nyears : float, optional
        Number of years for the CO2 budget, by default 1.0
    limit : float, optional
        CO2 limit as a fraction of 1990 levels, by default 0.0

    Returns
    -------
    None
        The function modifies the network object in-place by adding a global
        CO2 constraint.

    Notes
    -----
    The function reads historical CO2 emissions data, calculates a total limit
    based on the specified countries and sectors, and adds a global constraint
    to the network. The limit is calculated as a fraction of historical emissions
    multiplied by the number of years.
    """
    logger.info(f"Adding CO2 budget limit as per unit of 1990 levels of {limit}")

    sectors = determine_emission_sectors(options)

    # convert Mt to tCO2
    co2_totals = 1e6 * pd.read_csv(co2_totals_file, index_col=0)

    co2_limit = co2_totals.loc[countries, sectors].sum().sum()

    co2_limit *= limit * nyears

    n.add(
        "GlobalConstraint",
        "CO2Limit",
        carrier_attribute="co2_emissions",
        sense="<=",
        type="co2_atmosphere",
        constant=co2_limit,
    )


def cycling_shift(df, steps=1):
    """
    Cyclic shift on index of pd.Series|pd.DataFrame by number of steps.
    """
    df = df.copy()
    new_index = np.roll(df.index, steps)
    df.values[:] = df.reindex(index=new_index).values
    return df


def prepare_costs(cost_file, params, nyears):
    for key in ("marginal_cost", "capital_cost"):
        if key in params:
            params["overwrites"][key] = params[key]

    # set all asset costs and other parameters
    costs = pd.read_csv(cost_file, index_col=[0, 1]).sort_index()

    # correct units to MW and EUR
    costs.loc[costs.unit.str.contains("/kW"), "value"] *= 1e3

    # min_count=1 is important to generate NaNs which are then filled by fillna
    costs = (
        costs.loc[:, "value"].unstack(level=1).groupby("technology").sum(min_count=1)
    )

    costs = costs.fillna(params["fill_values"])

    for attr in ("investment", "lifetime", "FOM", "VOM", "efficiency", "fuel"):
        overwrites = params["overwrites"].get(attr)
        if overwrites is not None:
            overwrites = pd.Series(overwrites)
            costs.loc[overwrites.index, attr] = overwrites
            logger.info(
                f"Overwriting {attr} of {overwrites.index} to {overwrites.values}"
            )

    def annuity_factor(v):
        return calculate_annuity(v["lifetime"], v["discount rate"]) + v["FOM"] / 100

    costs["capital_cost"] = [
        annuity_factor(v) * v["investment"] * nyears for i, v in costs.iterrows()
    ]

    for attr, key in dict(marginal_cost="marginal_cost", capital_cost="fixed").items():
        overwrites = params["overwrites"].get(attr)
        if overwrites is not None:
            overwrites = pd.Series(overwrites)
            idx = overwrites.index.intersection(costs.index)
            costs.loc[idx, key] = overwrites
            logger.info(
                f"Overwriting {attr} of {overwrites.index} to {overwrites.values}"
            )

    return costs


def add_generation(n, costs):
    logger.info("Adding electricity generation")

    nodes = pop_layout.index

    conventionals = options["conventional_generation"]

    for generator, carrier in conventionals.items():
        carrier_nodes = vars(spatial)[carrier].nodes

        add_carrier_buses(n, carrier, carrier_nodes)

        n.add(
            "Link",
            nodes + " " + generator,
            bus0=carrier_nodes,
            bus1=nodes,
            bus2="co2 atmosphere",
            marginal_cost=costs.at[generator, "efficiency"]
            * costs.at[generator, "VOM"],  # NB: VOM is per MWel
            capital_cost=costs.at[generator, "efficiency"]
            * costs.at[generator, "capital_cost"],  # NB: fixed cost is per MWel
            p_nom_extendable=True,
            carrier=generator,
            efficiency=costs.at[generator, "efficiency"],
            efficiency2=costs.at[carrier, "CO2 intensity"],
            lifetime=costs.at[generator, "lifetime"],
        )


def add_ammonia(n, costs):
    logger.info("Adding ammonia carrier with synthesis, cracking and storage")

    nodes = pop_layout.index

    n.add("Carrier", "NH3")

    n.add(
        "Bus", spatial.ammonia.nodes, location=spatial.ammonia.locations, carrier="NH3"
    )

    n.add(
        "Link",
        nodes,
        suffix=" Haber-Bosch",
        bus0=nodes,
        bus1=spatial.ammonia.nodes,
        bus2=nodes + " H2",
        p_nom_extendable=True,
        carrier="Haber-Bosch",
        efficiency=1 / costs.at["Haber-Bosch", "electricity-input"],
        efficiency2=-costs.at["Haber-Bosch", "hydrogen-input"]
        / costs.at["Haber-Bosch", "electricity-input"],
        capital_cost=costs.at["Haber-Bosch", "capital_cost"]
        / costs.at["Haber-Bosch", "electricity-input"],
        marginal_cost=costs.at["Haber-Bosch", "VOM"]
        / costs.at["Haber-Bosch", "electricity-input"],
        lifetime=costs.at["Haber-Bosch", "lifetime"],
    )

    n.add(
        "Link",
        nodes,
        suffix=" ammonia cracker",
        bus0=spatial.ammonia.nodes,
        bus1=nodes + " H2",
        p_nom_extendable=True,
        carrier="ammonia cracker",
        efficiency=1 / cf_industry["MWh_NH3_per_MWh_H2_cracker"],
        capital_cost=costs.at["Ammonia cracker", "capital_cost"]
        / cf_industry["MWh_NH3_per_MWh_H2_cracker"],  # given per MW_H2
        lifetime=costs.at["Ammonia cracker", "lifetime"],
    )

    # Ammonia Storage
    n.add(
        "Store",
        spatial.ammonia.nodes,
        suffix=" ammonia store",
        bus=spatial.ammonia.nodes,
        e_nom_extendable=True,
        e_cyclic=True,
        carrier="ammonia store",
        capital_cost=costs.at[
            "NH3 (l) storage tank incl. liquefaction", "capital_cost"
        ],
        lifetime=costs.at["NH3 (l) storage tank incl. liquefaction", "lifetime"],
    )


def insert_electricity_distribution_grid(n, costs):
    # TODO pop_layout?
    # TODO options?

    nodes = pop_layout.index

    n.add(
        "Bus",
        nodes + " low voltage",
        location=nodes,
        carrier="low voltage",
        unit="MWh_el",
    )

    n.add(
        "Link",
        nodes + " electricity distribution grid",
        bus0=nodes,
        bus1=nodes + " low voltage",
        p_nom_extendable=True,
        p_min_pu=-1,
        carrier="electricity distribution grid",
        efficiency=1,
        lifetime=costs.at["electricity distribution grid", "lifetime"],
        capital_cost=costs.at["electricity distribution grid", "capital_cost"],
    )

    # deduct distribution losses from electricity demand as these are included in total load
    # https://nbviewer.org/github/Open-Power-System-Data/datapackage_timeseries/blob/2020-10-06/main.ipynb
    if (
        efficiency := options["transmission_efficiency"]
        .get("electricity distribution grid", {})
        .get("efficiency_static")
    ):
        logger.info(
            f"Deducting distribution losses from electricity demand: {np.around(100 * (1 - efficiency), decimals=2)}%"
        )
        n.loads_t.p_set.loc[:, n.loads.carrier == "electricity"] *= efficiency

    # this catches regular electricity load and "industry electricity" and
    # "agriculture machinery electric" and "agriculture electricity"
    loads = n.loads.index[n.loads.carrier.str.contains("electric")]
    n.loads.loc[loads, "bus"] += " low voltage"

    bevs = n.links.index[n.links.carrier == "BEV charger"]
    n.links.loc[bevs, "bus0"] += " low voltage"

    v2gs = n.links.index[n.links.carrier == "V2G"]
    n.links.loc[v2gs, "bus1"] += " low voltage"

    hps = n.links.index[n.links.carrier.str.contains("heat pump")]
    n.links.loc[hps, "bus0"] += " low voltage"

    rh = n.links.index[n.links.carrier.str.contains("resistive heater")]
    n.links.loc[rh, "bus0"] += " low voltage"

    mchp = n.links.index[n.links.carrier.str.contains("micro gas")]
    n.links.loc[mchp, "bus1"] += " low voltage"

    # set existing solar to cost of utility cost rather the 50-50 rooftop-utility
    solar = n.generators.index[n.generators.carrier == "solar"]
    n.generators.loc[solar, "capital_cost"] = costs.at["solar-utility", "capital_cost"]
    pop_solar = pop_layout.total.rename(index=lambda x: x + " solar")

    # add max solar rooftop potential assuming 0.1 kW/m2 and 20 m2/person,
    # i.e. 2 kW/person (population data is in thousands of people) so we get MW
    potential = 0.1 * 20 * pop_solar

    n.add(
        "Generator",
        solar,
        suffix=" rooftop",
        bus=n.generators.loc[solar, "bus"] + " low voltage",
        carrier="solar rooftop",
        p_nom_extendable=True,
        p_nom_max=potential.loc[solar],
        marginal_cost=n.generators.loc[solar, "marginal_cost"],
        capital_cost=costs.at["solar-rooftop", "capital_cost"],
        efficiency=n.generators.loc[solar, "efficiency"],
        p_max_pu=n.generators_t.p_max_pu[solar],
        lifetime=costs.at["solar-rooftop", "lifetime"],
    )

    n.add("Carrier", "home battery")

    n.add(
        "Bus",
        nodes + " home battery",
        location=nodes,
        carrier="home battery",
        unit="MWh_el",
    )

    n.add(
        "Store",
        nodes + " home battery",
        bus=nodes + " home battery",
        location=nodes,
        e_cyclic=True,
        e_nom_extendable=True,
        carrier="home battery",
        capital_cost=costs.at["home battery storage", "capital_cost"],
        lifetime=costs.at["battery storage", "lifetime"],
    )

    n.add(
        "Link",
        nodes + " home battery charger",
        bus0=nodes + " low voltage",
        bus1=nodes + " home battery",
        carrier="home battery charger",
        efficiency=costs.at["battery inverter", "efficiency"] ** 0.5,
        capital_cost=costs.at["home battery inverter", "capital_cost"],
        p_nom_extendable=True,
        lifetime=costs.at["battery inverter", "lifetime"],
    )

    n.add(
        "Link",
        nodes + " home battery discharger",
        bus0=nodes + " home battery",
        bus1=nodes + " low voltage",
        carrier="home battery discharger",
        efficiency=costs.at["battery inverter", "efficiency"] ** 0.5,
        marginal_cost=costs.at["home battery storage", "marginal_cost"],
        p_nom_extendable=True,
        lifetime=costs.at["battery inverter", "lifetime"],
    )


def insert_gas_distribution_costs(n, costs):
    # TODO options?

    f_costs = options["gas_distribution_grid_cost_factor"]

    logger.info(
        f"Inserting gas distribution grid with investment cost factor of {f_costs}"
    )

    capital_cost = costs.at["electricity distribution grid", "capital_cost"] * f_costs

    # gas boilers
    gas_b = n.links.index[
        n.links.carrier.str.contains("gas boiler")
        & (~n.links.carrier.str.contains("urban central"))
    ]
    n.links.loc[gas_b, "capital_cost"] += capital_cost

    # micro CHPs
    mchp = n.links.index[n.links.carrier.str.contains("micro gas")]
    n.links.loc[mchp, "capital_cost"] += capital_cost


def add_electricity_grid_connection(n, costs):
    carriers = ["onwind", "solar", "solar-hsat"]

    gens = n.generators.index[n.generators.carrier.isin(carriers)]

    n.generators.loc[gens, "capital_cost"] += costs.at[
        "electricity grid connection", "capital_cost"
    ]


def add_storage_and_grids(
    n,
    costs,
    pop_layout,
    h2_cavern_file,
    cavern_types,
    clustered_gas_network_file,
    gas_input_nodes_file,
    spatial,
    options,
):
    """
    Add storage and grid infrastructure to the network including hydrogen, gas, and battery systems.

    Parameters
    ----------
    n : pypsa.Network
        The PyPSA network container object
    costs : pd.DataFrame
        Technology cost assumptions
    pop_layout : pd.DataFrame
        Population layout with index of locations/nodes
    h2_cavern_file : str
        Path to CSV file containing hydrogen cavern storage potentials
    cavern_types : list
        List of underground storage types to consider
    clustered_gas_network_file : str, optional
        Path to CSV file containing gas network data
    gas_input_nodes_file : str, optional
        Path to CSV file containing gas input nodes data
    spatial : object, optional
        Object containing spatial information about nodes and their locations
    options : dict, optional
        Dictionary of configuration options. Defaults to empty dict if not provided.
        Key options include:
        - hydrogen_fuel_cell : bool
        - hydrogen_turbine : bool
        - hydrogen_underground_storage : bool
        - gas_network : bool
        - H2_retrofit : bool
        - H2_network : bool
        - methanation : bool
        - coal_cc : bool
        - SMR_cc : bool
        - SMR : bool
        - min_part_load_methanation : float
        - cc_fraction : float
    logger : logging.Logger, optional
        Logger for output messages. If None, no logging is performed.

    Returns
    -------
    None
        The function modifies the network object in-place by adding various
        storage and grid components.

    Notes
    -----
    This function adds multiple types of storage and grid infrastructure:
    - Hydrogen infrastructure (electrolysis, fuel cells, storage)
    - Gas network infrastructure
    - Battery storage systems
    - Carbon capture and conversion facilities (if enabled in options)
    """
    # Set defaults
    options = options or {}

    logger.info("Add hydrogen storage")

    nodes = pop_layout.index

    n.add("Carrier", "H2")

    n.add("Bus", nodes + " H2", location=nodes, carrier="H2", unit="MWh_LHV")

    n.add(
        "Link",
        nodes + " H2 Electrolysis",
        bus1=nodes + " H2",
        bus0=nodes,
        p_nom_extendable=True,
        carrier="H2 Electrolysis",
        efficiency=costs.at["electrolysis", "efficiency"],
        capital_cost=costs.at["electrolysis", "capital_cost"],
        lifetime=costs.at["electrolysis", "lifetime"],
    )

    if options["hydrogen_fuel_cell"]:
        logger.info("Adding hydrogen fuel cell for re-electrification.")

        n.add(
            "Link",
            nodes + " H2 Fuel Cell",
            bus0=nodes + " H2",
            bus1=nodes,
            p_nom_extendable=True,
            carrier="H2 Fuel Cell",
            efficiency=costs.at["fuel cell", "efficiency"],
            capital_cost=costs.at["fuel cell", "capital_cost"]
            * costs.at["fuel cell", "efficiency"],  # NB: fixed cost is per MWel
            lifetime=costs.at["fuel cell", "lifetime"],
        )

    if options["hydrogen_turbine"]:
        logger.info(
            "Adding hydrogen turbine for re-electrification. Assuming OCGT technology costs."
        )
        # TODO: perhaps replace with hydrogen-specific technology assumptions.

        n.add(
            "Link",
            nodes + " H2 turbine",
            bus0=nodes + " H2",
            bus1=nodes,
            p_nom_extendable=True,
            carrier="H2 turbine",
            efficiency=costs.at["OCGT", "efficiency"],
            capital_cost=costs.at["OCGT", "capital_cost"]
            * costs.at["OCGT", "efficiency"],  # NB: fixed cost is per MWel
            marginal_cost=costs.at["OCGT", "VOM"],
            lifetime=costs.at["OCGT", "lifetime"],
        )

    h2_caverns = pd.read_csv(h2_cavern_file, index_col=0)

    if (
        not h2_caverns.empty
        and options["hydrogen_underground_storage"]
        and set(cavern_types).intersection(h2_caverns.columns)
    ):
        h2_caverns = h2_caverns[cavern_types].sum(axis=1)

        # only use sites with at least 2 TWh potential
        h2_caverns = h2_caverns[h2_caverns > 2]

        # convert TWh to MWh
        h2_caverns = h2_caverns * 1e6

        # clip at 1000 TWh for one location
        h2_caverns.clip(upper=1e9, inplace=True)

        logger.info("Add hydrogen underground storage")

        h2_capital_cost = costs.at["hydrogen storage underground", "capital_cost"]

        n.add(
            "Store",
            h2_caverns.index + " H2 Store",
            bus=h2_caverns.index + " H2",
            e_nom_extendable=True,
            e_nom_max=h2_caverns.values,
            e_cyclic=True,
            carrier="H2 Store",
            capital_cost=h2_capital_cost,
            lifetime=costs.at["hydrogen storage underground", "lifetime"],
        )

    # hydrogen stored overground (where not already underground)
    tech = "hydrogen storage tank type 1 including compressor"
    nodes_overground = h2_caverns.index.symmetric_difference(nodes)

    n.add(
        "Store",
        nodes_overground + " H2 Store",
        bus=nodes_overground + " H2",
        e_nom_extendable=True,
        e_cyclic=True,
        carrier="H2 Store",
        capital_cost=costs.at[tech, "capital_cost"],
        lifetime=costs.at[tech, "lifetime"],
    )

    if options["gas_network"] or options["H2_retrofit"]:
        gas_pipes = pd.read_csv(clustered_gas_network_file, index_col=0)

    if options["gas_network"]:
        logger.info(
            "Add natural gas infrastructure, incl. LNG terminals, production, storage and entry-points."
        )

        if options["H2_retrofit"]:
            gas_pipes["p_nom_max"] = gas_pipes.p_nom
            gas_pipes["p_nom_min"] = 0.0
            # 0.1 EUR/MWkm/a to prefer decommissioning to address degeneracy
            gas_pipes["capital_cost"] = 0.1 * gas_pipes.length
            gas_pipes["p_nom_extendable"] = True
        else:
            gas_pipes["p_nom_max"] = np.inf
            gas_pipes["p_nom_min"] = gas_pipes.p_nom
            gas_pipes["capital_cost"] = (
                gas_pipes.length * costs.at["CH4 (g) pipeline", "capital_cost"]
            )
            gas_pipes["p_nom_extendable"] = False

        n.add(
            "Link",
            gas_pipes.index,
            bus0=gas_pipes.bus0 + " gas",
            bus1=gas_pipes.bus1 + " gas",
            p_min_pu=gas_pipes.p_min_pu,
            p_nom=gas_pipes.p_nom,
            p_nom_extendable=gas_pipes.p_nom_extendable,
            p_nom_max=gas_pipes.p_nom_max,
            p_nom_min=gas_pipes.p_nom_min,
            length=gas_pipes.length,
            capital_cost=gas_pipes.capital_cost,
            tags=gas_pipes.name,
            carrier="gas pipeline",
            lifetime=np.inf,
        )

        # remove fossil generators where there is neither
        # production, LNG terminal, nor entry-point beyond system scope

        gas_input_nodes = pd.read_csv(gas_input_nodes_file, index_col=0)

        unique = gas_input_nodes.index.unique()
        gas_i = n.generators.carrier == "gas"
        internal_i = ~n.generators.bus.map(n.buses.location).isin(unique)

        remove_i = n.generators[gas_i & internal_i].index
        n.generators.drop(remove_i, inplace=True)

        input_types = ["lng", "pipeline", "production"]
        p_nom = gas_input_nodes[input_types].sum(axis=1).rename(lambda x: x + " gas")
        n.generators.loc[gas_i, "p_nom_extendable"] = False
        n.generators.loc[gas_i, "p_nom"] = p_nom

        # add existing gas storage capacity
        gas_i = n.stores.carrier == "gas"
        e_nom = (
            gas_input_nodes["storage"]
            .rename(lambda x: x + " gas Store")
            .reindex(n.stores.index)
            .fillna(0.0)
            * 1e3
        )  # MWh_LHV
        e_nom.clip(
            upper=e_nom.quantile(0.98), inplace=True
        )  # limit extremely large storage
        n.stores.loc[gas_i, "e_nom_min"] = e_nom

        # add candidates for new gas pipelines to achieve full connectivity

        G = nx.Graph()

        gas_buses = n.buses.loc[n.buses.carrier == "gas", "location"]
        G.add_nodes_from(np.unique(gas_buses.values))

        sel = gas_pipes.p_nom > 1500
        attrs = ["bus0", "bus1", "length"]
        G.add_weighted_edges_from(gas_pipes.loc[sel, attrs].values)

        # find all complement edges
        complement_edges = pd.DataFrame(complement(G).edges, columns=["bus0", "bus1"])
        complement_edges["length"] = complement_edges.apply(haversine, axis=1)

        # apply k_edge_augmentation weighted by length of complement edges
        k_edge = options["gas_network_connectivity_upgrade"]
        if augmentation := list(
            k_edge_augmentation(G, k_edge, avail=complement_edges.values)
        ):
            new_gas_pipes = pd.DataFrame(augmentation, columns=["bus0", "bus1"])
            new_gas_pipes["length"] = new_gas_pipes.apply(haversine, axis=1)

            new_gas_pipes.index = new_gas_pipes.apply(
                lambda x: f"gas pipeline new {x.bus0} <-> {x.bus1}", axis=1
            )

            n.add(
                "Link",
                new_gas_pipes.index,
                bus0=new_gas_pipes.bus0 + " gas",
                bus1=new_gas_pipes.bus1 + " gas",
                p_min_pu=-1,  # new gas pipes are bidirectional
                p_nom_extendable=True,
                length=new_gas_pipes.length,
                capital_cost=new_gas_pipes.length
                * costs.at["CH4 (g) pipeline", "capital_cost"],
                carrier="gas pipeline new",
                lifetime=costs.at["CH4 (g) pipeline", "lifetime"],
            )

    if options["H2_retrofit"]:
        logger.info("Add retrofitting options of existing CH4 pipes to H2 pipes.")

        fr = "gas pipeline"
        to = "H2 pipeline retrofitted"
        h2_pipes = gas_pipes.rename(index=lambda x: x.replace(fr, to))

        n.add(
            "Link",
            h2_pipes.index,
            bus0=h2_pipes.bus0 + " H2",
            bus1=h2_pipes.bus1 + " H2",
            p_min_pu=-1.0,  # allow that all H2 retrofit pipelines can be used in both directions
            p_nom_max=h2_pipes.p_nom * options["H2_retrofit_capacity_per_CH4"],
            p_nom_extendable=True,
            length=h2_pipes.length,
            capital_cost=costs.at["H2 (g) pipeline repurposed", "capital_cost"]
            * h2_pipes.length,
            tags=h2_pipes.name,
            carrier="H2 pipeline retrofitted",
            lifetime=costs.at["H2 (g) pipeline repurposed", "lifetime"],
        )

    if options["H2_network"]:
        logger.info("Add options for new hydrogen pipelines.")

        h2_pipes = create_network_topology(
            n, "H2 pipeline ", carriers=["DC", "gas pipeline"]
        )

        # TODO Add efficiency losses
        n.add(
            "Link",
            h2_pipes.index,
            bus0=h2_pipes.bus0.values + " H2",
            bus1=h2_pipes.bus1.values + " H2",
            p_min_pu=-1,
            p_nom_extendable=True,
            length=h2_pipes.length.values,
            capital_cost=costs.at["H2 (g) pipeline", "capital_cost"]
            * h2_pipes.length.values,
            carrier="H2 pipeline",
            lifetime=costs.at["H2 (g) pipeline", "lifetime"],
        )

    n.add("Carrier", "battery")

    n.add("Bus", nodes + " battery", location=nodes, carrier="battery", unit="MWh_el")

    n.add(
        "Store",
        nodes + " battery",
        bus=nodes + " battery",
        e_cyclic=True,
        e_nom_extendable=True,
        carrier="battery",
        capital_cost=costs.at["battery storage", "capital_cost"],
        lifetime=costs.at["battery storage", "lifetime"],
    )

    n.add(
        "Link",
        nodes + " battery charger",
        bus0=nodes,
        bus1=nodes + " battery",
        carrier="battery charger",
        efficiency=costs.at["battery inverter", "efficiency"] ** 0.5,
        capital_cost=costs.at["battery inverter", "capital_cost"],
        p_nom_extendable=True,
        lifetime=costs.at["battery inverter", "lifetime"],
    )

    n.add(
        "Link",
        nodes + " battery discharger",
        bus0=nodes + " battery",
        bus1=nodes,
        carrier="battery discharger",
        efficiency=costs.at["battery inverter", "efficiency"] ** 0.5,
        p_nom_extendable=True,
        lifetime=costs.at["battery inverter", "lifetime"],
    )

    if options["methanation"]:
        n.add(
            "Link",
            spatial.nodes,
            suffix=" Sabatier",
            bus0=nodes + " H2",
            bus1=spatial.gas.nodes,
            bus2=spatial.co2.nodes,
            p_nom_extendable=True,
            carrier="Sabatier",
            p_min_pu=options["min_part_load_methanation"],
            efficiency=costs.at["methanation", "efficiency"],
            efficiency2=-costs.at["methanation", "efficiency"]
            * costs.at["gas", "CO2 intensity"],
            capital_cost=costs.at["methanation", "capital_cost"]
            * costs.at["methanation", "efficiency"],  # costs given per kW_gas
            lifetime=costs.at["methanation", "lifetime"],
        )

    if options["coal_cc"]:
        n.add(
            "Link",
            spatial.nodes,
            suffix=" coal CC",
            bus0=spatial.coal.nodes,
            bus1=spatial.nodes,
            bus2="co2 atmosphere",
            bus3=spatial.co2.nodes,
            marginal_cost=costs.at["coal", "efficiency"]
            * costs.at["coal", "VOM"],  # NB: VOM is per MWel
            capital_cost=costs.at["coal", "efficiency"]
            * costs.at["coal", "capital_cost"]
            + costs.at["biomass CHP capture", "capital_cost"]
            * costs.at["coal", "CO2 intensity"],  # NB: fixed cost is per MWel
            p_nom_extendable=True,
            carrier="coal",
            efficiency=costs.at["coal", "efficiency"],
            efficiency2=costs.at["coal", "CO2 intensity"]
            * (1 - costs.at["biomass CHP capture", "capture_rate"]),
            efficiency3=costs.at["coal", "CO2 intensity"]
            * costs.at["biomass CHP capture", "capture_rate"],
            lifetime=costs.at["coal", "lifetime"],
        )

    if options["SMR_cc"]:
        n.add(
            "Link",
            spatial.nodes,
            suffix=" SMR CC",
            bus0=spatial.gas.nodes,
            bus1=nodes + " H2",
            bus2="co2 atmosphere",
            bus3=spatial.co2.nodes,
            p_nom_extendable=True,
            carrier="SMR CC",
            efficiency=costs.at["SMR CC", "efficiency"],
            efficiency2=costs.at["gas", "CO2 intensity"] * (1 - options["cc_fraction"]),
            efficiency3=costs.at["gas", "CO2 intensity"] * options["cc_fraction"],
            capital_cost=costs.at["SMR CC", "capital_cost"],
            lifetime=costs.at["SMR CC", "lifetime"],
        )

    if options["SMR"]:
        n.add(
            "Link",
            nodes + " SMR",
            bus0=spatial.gas.nodes,
            bus1=nodes + " H2",
            bus2="co2 atmosphere",
            p_nom_extendable=True,
            carrier="SMR",
            efficiency=costs.at["SMR", "efficiency"],
            efficiency2=costs.at["gas", "CO2 intensity"],
            capital_cost=costs.at["SMR", "capital_cost"],
            lifetime=costs.at["SMR", "lifetime"],
        )


def check_land_transport_shares(shares):
    # Sums up the shares, ignoring None values
    total_share = sum(filter(None, shares))
    if total_share != 1:
        logger.warning(
            f"Total land transport shares sum up to {total_share:.2%},"
            "corresponding to increased or decreased demand assumptions."
        )


def get_temp_efficency(
    car_efficiency,
    temperature,
    deadband_lw,
    deadband_up,
    degree_factor_lw,
    degree_factor_up,
):
    """
    Correct temperature depending on heating and cooling for respective car
    type.
    """
    # temperature correction for EVs
    dd = transport_degree_factor(
        temperature,
        deadband_lw,
        deadband_up,
        degree_factor_lw,
        degree_factor_up,
    )

    temp_eff = 1 / (1 + dd)

    return car_efficiency * temp_eff


def add_EVs(
    n,
    avail_profile,
    dsm_profile,
    p_set,
    electric_share,
    number_cars,
    temperature,
):
    n.add("Carrier", "EV battery")

    n.add(
        "Bus",
        spatial.nodes,
        suffix=" EV battery",
        location=spatial.nodes,
        carrier="EV battery",
        unit="MWh_el",
    )

    car_efficiency = options["transport_electric_efficiency"]

    # temperature corrected efficiency
    efficiency = get_temp_efficency(
        car_efficiency,
        temperature,
        options["transport_heating_deadband_lower"],
        options["transport_heating_deadband_upper"],
        options["EV_lower_degree_factor"],
        options["EV_upper_degree_factor"],
    )

    p_shifted = (p_set + cycling_shift(p_set, 1) + cycling_shift(p_set, 2)) / 3

    cyclic_eff = p_set.div(p_shifted)

    efficiency *= cyclic_eff

    profile = electric_share * p_set.div(efficiency)

    n.add(
        "Load",
        spatial.nodes,
        suffix=" land transport EV",
        bus=spatial.nodes + " EV battery",
        carrier="land transport EV",
        p_set=profile.loc[n.snapshots],
    )

    p_nom = number_cars * options["bev_charge_rate"] * electric_share

    n.add(
        "Link",
        spatial.nodes,
        suffix=" BEV charger",
        bus0=spatial.nodes,
        bus1=spatial.nodes + " EV battery",
        p_nom=p_nom,
        carrier="BEV charger",
        p_max_pu=avail_profile.loc[n.snapshots, spatial.nodes],
        lifetime=1,
        efficiency=options["bev_charge_efficiency"],
    )

    if options["bev_dsm"]:
        e_nom = (
            number_cars
            * options["bev_energy"]
            * options["bev_dsm_availability"]
            * electric_share
        )

        n.add(
            "Store",
            spatial.nodes,
            suffix=" EV battery",
            bus=spatial.nodes + " EV battery",
            carrier="EV battery",
            e_cyclic=True,
            e_nom=e_nom,
            e_max_pu=1,
            e_min_pu=dsm_profile.loc[n.snapshots, spatial.nodes],
        )

        if options["v2g"]:
            n.add(
                "Link",
                spatial.nodes,
                suffix=" V2G",
                bus1=spatial.nodes,
                bus0=spatial.nodes + " EV battery",
                p_nom=p_nom * options["bev_dsm_availability"],
                carrier="V2G",
                p_max_pu=avail_profile.loc[n.snapshots, spatial.nodes],
                lifetime=1,
                efficiency=options["bev_charge_efficiency"],
            )


def add_fuel_cell_cars(n, p_set, fuel_cell_share, temperature):
    car_efficiency = options["transport_fuel_cell_efficiency"]

    # temperature corrected efficiency
    efficiency = get_temp_efficency(
        car_efficiency,
        temperature,
        options["transport_heating_deadband_lower"],
        options["transport_heating_deadband_upper"],
        options["ICE_lower_degree_factor"],
        options["ICE_upper_degree_factor"],
    )

    profile = fuel_cell_share * p_set.div(efficiency)

    n.add(
        "Load",
        spatial.nodes,
        suffix=" land transport fuel cell",
        bus=spatial.h2.nodes,
        carrier="land transport fuel cell",
        p_set=profile.loc[n.snapshots],
    )


def add_ice_cars(n, p_set, ice_share, temperature):
    add_carrier_buses(n, "oil")

    car_efficiency = options["transport_ice_efficiency"]

    # temperature corrected efficiency
    efficiency = get_temp_efficency(
        car_efficiency,
        temperature,
        options["transport_heating_deadband_lower"],
        options["transport_heating_deadband_upper"],
        options["ICE_lower_degree_factor"],
        options["ICE_upper_degree_factor"],
    )

    profile = ice_share * p_set.div(efficiency).rename(
        columns=lambda x: x + " land transport oil"
    )

    if not options["regional_oil_demand"]:
        profile = profile.sum(axis=1).to_frame(name="EU land transport oil")

    n.add(
        "Bus",
        spatial.oil.land_transport,
        location=spatial.oil.demand_locations,
        carrier="land transport oil",
        unit="land transport",
    )

    n.add(
        "Load",
        spatial.oil.land_transport,
        bus=spatial.oil.land_transport,
        carrier="land transport oil",
        p_set=profile.loc[n.snapshots],
    )

    n.add(
        "Link",
        spatial.oil.land_transport,
        bus0=spatial.oil.nodes,
        bus1=spatial.oil.land_transport,
        bus2="co2 atmosphere",
        carrier="land transport oil",
        efficiency2=costs.at["oil", "CO2 intensity"],
        p_nom_extendable=True,
    )


def add_land_transport(
    n,
    costs,
    transport_demand_file,
    transport_data_file,
    avail_profile_file,
    dsm_profile_file,
    temp_air_total_file,
    options,
    investment_year,
    nodes,
    logger=None,
):
    """
    Add land transport demand and infrastructure to the network.

    Parameters
    ----------
    n : pypsa.Network
        The PyPSA network container object
    costs : pd.DataFrame
        Cost assumptions for different technologies
    transport_demand_file : str
        Path to CSV file containing transport demand in driven km [100 km]
    transport_data_file : str
        Path to CSV file containing number of cars per region
    avail_profile_file : str
        Path to CSV file containing availability profiles
    dsm_profile_file : str
        Path to CSV file containing demand-side management profiles
    temp_air_total_file : str
        Path to netCDF file containing air temperature data
    options : dict
        Dictionary containing configuration options, specifically:
        - land_transport_fuel_cell_share
        - land_transport_electric_share
        - land_transport_ice_share
    investment_year : int
        Year for which to get the transport shares
    nodes : list-like
        List of spatial nodes to consider
    logger : logging.Logger, optional
        Logger instance for output. If None, logging is skipped.

    Returns
    -------
    None
        Modifies the network object in-place by adding transport-related
        components and their properties.

    Notes
    -----
    The function adds different types of land transport (electric vehicles,
    fuel cell vehicles, and internal combustion engines) to the network
    based on specified shares and profiles.
    """
    if logger:
        logger.info("Add land transport")

    # read in transport demand in units driven km [100 km]
    transport = pd.read_csv(transport_demand_file, index_col=0, parse_dates=True)
    number_cars = pd.read_csv(transport_data_file, index_col=0)["number cars"]
    avail_profile = pd.read_csv(avail_profile_file, index_col=0, parse_dates=True)
    dsm_profile = pd.read_csv(dsm_profile_file, index_col=0, parse_dates=True)

    # exogenous share of passenger car type
    engine_types = ["fuel_cell", "electric", "ice"]
    shares = pd.Series()
    for engine in engine_types:
        share_key = f"land_transport_{engine}_share"
        shares[engine] = get(options[share_key], investment_year)
        if logger:
            logger.info(f"{engine} share: {shares[engine] * 100}%")

    check_land_transport_shares(shares)

    p_set = transport[nodes]

    # temperature for correction factor for heating/cooling
    temperature = xr.open_dataarray(temp_air_total_file).to_pandas()

    if shares["electric"] > 0:
        add_EVs(
            n,
            avail_profile,
            dsm_profile,
            p_set,
            shares["electric"],
            number_cars,
            temperature,
        )

    if shares["fuel_cell"] > 0:
        add_fuel_cell_cars(n, p_set, shares["fuel_cell"], temperature)

    if shares["ice"] > 0:
        add_ice_cars(n, p_set, shares["ice"], temperature)


def build_heat_demand(
    n, hourly_heat_demand_file, pop_weighted_energy_totals, heating_efficiencies
):
    """
    Build heat demand time series and adjust electricity load to account for electric heating.

    Parameters
    ----------
    n : pypsa.Network
        The PyPSA network container object
    hourly_heat_demand_file : str
        Path to netCDF file containing hourly heat demand data
    pop_weighted_energy_totals : pd.DataFrame
        Population-weighted energy totals containing columns for total and
        electricity consumption for different sectors and uses
    heating_efficiencies : dict
        Dictionary mapping sector and use combinations to their heating efficiencies

    Returns
    -------
    pd.DataFrame
        Heat demand time series with hierarchical columns for different sectors
        and uses (residential/services, water/space)

    Notes
    -----
    The function:
    - Constructs heat demand profiles for different sectors and uses
    - Adjusts the electricity load profiles by subtracting electric heating
    - Modifies the network object in-place by updating n.loads_t.p_set
    """
    heat_demand_shape = (
        xr.open_dataset(hourly_heat_demand_file).to_dataframe().unstack(level=1)
    )

    sectors = [sector.value for sector in HeatSector]
    uses = ["water", "space"]

    heat_demand = {}
    electric_heat_supply = {}
    for sector, use in product(sectors, uses):
        name = f"{sector} {use}"

        # efficiency for final energy to thermal energy service
        eff = pop_weighted_energy_totals.index.str[:2].map(
            heating_efficiencies[f"total {sector} {use} efficiency"]
        )

        heat_demand[name] = (
            heat_demand_shape[name] / heat_demand_shape[name].sum()
        ).multiply(pop_weighted_energy_totals[f"total {sector} {use}"] * eff) * 1e6
        electric_heat_supply[name] = (
            heat_demand_shape[name] / heat_demand_shape[name].sum()
        ).multiply(pop_weighted_energy_totals[f"electricity {sector} {use}"]) * 1e6

    heat_demand = pd.concat(heat_demand, axis=1)
    electric_heat_supply = pd.concat(electric_heat_supply, axis=1)

    # subtract from electricity load since heat demand already in heat_demand
    electric_nodes = n.loads.index[n.loads.carrier == "electricity"]
    n.loads_t.p_set[electric_nodes] = (
        n.loads_t.p_set[electric_nodes]
        - electric_heat_supply.T.groupby(level=1).sum().T[electric_nodes]
    )

    return heat_demand


def add_heat(
    n: pypsa.Network,
    costs: pd.DataFrame,
    cop_profiles_file: str,
    direct_heat_source_utilisation_profile_file: str,
    hourly_heat_demand_total_file: str,
    district_heat_share_file: str,
    solar_thermal_total_file: str,
    retro_cost_file: str,
    floor_area_file: str,
    heat_source_profile_files: dict[str, str],
    params: dict,
    pop_weighted_energy_totals: pd.DataFrame,
    heating_efficiencies: pd.DataFrame,
    pop_layout: pd.DataFrame,
    spatial: object,
    options: dict,
    investment_year: int,
):
    """
    Add heat sector to the network including heat demand, heat pumps, storage, and conversion technologies.

    Parameters
    ----------
    n : pypsa.Network
        The PyPSA network object
    costs : pd.DataFrame
        DataFrame containing cost information for different technologies
    cop_profiles_file : str
        Path to NetCDF file containing coefficient of performance (COP) values for heat pumps
    direct_heat_source_utilisation_profile_file : str
        Path to NetCDF file containing direct heat source utilisation profiles
    hourly_heat_demand_total_file : str
        Path to CSV file containing hourly heat demand data
    district_heat_share_file : str
        Path to CSV file containing district heating share information
    solar_thermal_total_file : str
        Path to NetCDF file containing solar thermal generation data
    retro_cost_file : str
        Path to CSV file containing retrofitting costs
    floor_area_file : str
        Path to CSV file containing floor area data
    heat_source_profile_files : dict[str, str]
        Dictionary mapping heat source names to their data file paths
    params : dict
        Dictionary containing parameters including:
        - heat_pump_sources
        - heat_utilisation_potentials
        - direct_utilisation_heat_sources
    pop_weighted_energy_totals : pd.DataFrame
        Population-weighted energy totals by region
    heating_efficiencies : pd.DataFrame
        Heating system efficiencies
    pop_layout : pd.DataFrame
        Population layout data with columns for fraction and country
    spatial : object
        Object containing spatial data with attributes for different carriers (gas, co2, etc.)
    options : dict
        Dictionary containing configuration options for heat sector components
    investment_year : int
        Year for which to get the heat sector components and costs

    Returns
    -------
    None
        Modifies the network object in-place by adding heat sector components

    Notes
    -----
    The function adds various heat sector components to the network including:
    - Heat demand for different sectors (residential, services)
    - Heat pumps with different heat sources
    - Thermal energy storage if enabled
    - Gas boilers if enabled
    - Solar thermal if enabled
    - Combined heat and power (CHP) plants if enabled
    - Building retrofitting options if enabled
    """
    logger.info("Add heat sector")

    sectors = [sector.value for sector in HeatSector]

    heat_demand = build_heat_demand(
        n,
        hourly_heat_demand_total_file,
        pop_weighted_energy_totals,
        heating_efficiencies,
    )

    cop = xr.open_dataarray(cop_profiles_file)
    direct_heat_profile = xr.open_dataarray(direct_heat_source_utilisation_profile_file)
    district_heat_info = pd.read_csv(district_heat_share_file, index_col=0)
    dist_fraction = district_heat_info["district fraction of node"]
    urban_fraction = district_heat_info["urban fraction"]

    # NB: must add costs of central heating afterwards (EUR 400 / kWpeak, 50a, 1% FOM from Fraunhofer ISE)

    # exogenously reduce space heat demand
    if options["reduce_space_heat_exogenously"]:
        dE = get(options["reduce_space_heat_exogenously_factor"], investment_year)
        logger.info(f"Assumed space heat reduction of {dE:.2%}")
        for sector in sectors:
            heat_demand[sector + " space"] = (1 - dE) * heat_demand[sector + " space"]

    if options["solar_thermal"]:
        solar_thermal = (
            xr.open_dataarray(solar_thermal_total_file)
            .to_pandas()
            .reindex(index=n.snapshots)
        )
        # 1e3 converts from W/m^2 to MW/(1000m^2) = kW/m^2
        solar_thermal = options["solar_cf_correction"] * solar_thermal / 1e3

    for heat_system in (
        HeatSystem
    ):  # this loops through all heat systems defined in _entities.HeatSystem
        overdim_factor = options["overdimension_heat_generators"][
            heat_system.central_or_decentral
        ]
        if heat_system == HeatSystem.URBAN_CENTRAL:
            nodes = dist_fraction.index[dist_fraction > 0]
        else:
            nodes = pop_layout.index

        n.add("Carrier", f"{heat_system} heat")

        n.add(
            "Bus",
            nodes + f" {heat_system.value} heat",
            location=nodes,
            carrier=f"{heat_system.value} heat",
            unit="MWh_th",
        )

        # if heat_system == HeatSystem.URBAN_CENTRAL and options["central_heat_vent"]:
        if options["heat_vent"][heat_system.system_type.value]:
            n.add(
                "Generator",
                nodes + f" {heat_system} heat vent",
                bus=nodes + f" {heat_system} heat",
                location=nodes,
                carrier=f"{heat_system} heat vent",
                p_nom_extendable=True,
                p_max_pu=0,
                p_min_pu=-1,
                unit="MWh_th",
                marginal_cost=-params["sector"]["marginal_cost_heat_vent"],
            )

        ## Add heat load
        factor = heat_system.heat_demand_weighting(
            urban_fraction=urban_fraction[nodes], dist_fraction=dist_fraction[nodes]
        )
        if not heat_system == HeatSystem.URBAN_CENTRAL:
            heat_load = (
                heat_demand[
                    [
                        heat_system.sector.value + " water",
                        heat_system.sector.value + " space",
                    ]
                ]
                .T.groupby(level=1)
                .sum()
                .T[nodes]
                .multiply(factor)
            )

        if heat_system == HeatSystem.URBAN_CENTRAL:
            heat_load = (
                heat_demand.T.groupby(level=1)
                .sum()
                .T[nodes]
                .multiply(
                    factor * (1 + options["district_heating"]["district_heating_loss"])
                )
            )

        n.add(
            "Load",
            nodes,
            suffix=f" {heat_system} heat",
            bus=nodes + f" {heat_system} heat",
            carrier=f"{heat_system} heat",
            p_set=heat_load.loc[n.snapshots],
        )

        ## Add heat pumps
        for heat_source in params.heat_pump_sources[heat_system.system_type.value]:
            costs_name_heat_pump = heat_system.heat_pump_costs_name(heat_source)
            cop_heat_pump = (
                cop.sel(
                    heat_system=heat_system.system_type.value,
                    heat_source=heat_source,
                    name=nodes,
                )
                .to_pandas()
                .reindex(index=n.snapshots)
                if options["time_dep_hp_cop"]
                else costs.at[costs_name_heat_pump, "efficiency"]
            )

            if heat_source in params.limited_heat_sources:
                # get potential
                p_max_source = pd.read_csv(
                    heat_source_profile_files[heat_source],
                    index_col=0,
                ).squeeze()[nodes]

                # add resource
                heat_carrier = f"{heat_system} {heat_source} heat"
                n.add("Carrier", heat_carrier)
                n.add(
                    "Bus",
                    nodes,
                    suffix=f" {heat_carrier}",
                    carrier=heat_carrier,
                )

                if heat_source in params.direct_utilisation_heat_sources:
                    capital_cost = (
                        costs.at[
                            heat_system.heat_source_costs_name(heat_source),
                            "capital_cost",
                        ]
                        * overdim_factor
                    )
                    lifetime = costs.at[
                        heat_system.heat_source_costs_name(heat_source), "lifetime"
                    ]
                else:
                    capital_cost = 0.0
                    lifetime = np.inf
                n.add(
                    "Generator",
                    nodes,
                    suffix=f" {heat_carrier}",
                    bus=nodes + f" {heat_carrier}",
                    carrier=heat_carrier,
                    p_nom_extendable=True,
                    capital_cost=capital_cost,
                    lifetime=lifetime,
                    p_nom_max=p_max_source,
                )

                # add heat pump converting source heat + electricity to urban central heat
                n.add(
                    "Link",
                    nodes,
                    suffix=f" {heat_system} {heat_source} heat pump",
                    bus0=nodes,
                    bus1=nodes + f" {heat_carrier}",
                    bus2=nodes + f" {heat_system} heat",
                    carrier=f"{heat_system} {heat_source} heat pump",
                    efficiency=-(cop_heat_pump - 1),
                    efficiency2=cop_heat_pump,
                    capital_cost=costs.at[costs_name_heat_pump, "efficiency"]
                    * costs.at[costs_name_heat_pump, "capital_cost"]
                    * overdim_factor,
                    p_nom_extendable=True,
                    lifetime=costs.at[costs_name_heat_pump, "lifetime"],
                )

                if heat_source in params.direct_utilisation_heat_sources:
                    # 1 if source temperature exceeds forward temperature, 0 otherwise:
                    efficiency_direct_utilisation = (
                        direct_heat_profile.sel(
                            heat_source=heat_source,
                            name=nodes,
                        )
                        .to_pandas()
                        .reindex(index=n.snapshots)
                    )
                    # add link for direct usage of heat source when source temperature exceeds forward temperature
                    n.add(
                        "Link",
                        nodes,
                        suffix=f" {heat_system} {heat_source} heat direct utilisation",
                        bus0=nodes + f" {heat_carrier}",
                        bus1=nodes + f" {heat_system} heat",
                        efficiency=efficiency_direct_utilisation,
                        carrier=f"{heat_system} {heat_source} heat direct utilisation",
                        p_nom_extendable=True,
                    )
            else:
                n.add(
                    "Link",
                    nodes,
                    suffix=f" {heat_system} {heat_source} heat pump",
                    bus0=nodes,
                    bus1=nodes + f" {heat_system} heat",
                    carrier=f"{heat_system} {heat_source} heat pump",
                    efficiency=cop_heat_pump,
                    capital_cost=costs.at[costs_name_heat_pump, "efficiency"]
                    * costs.at[costs_name_heat_pump, "capital_cost"]
                    * overdim_factor,
                    p_nom_extendable=True,
                    lifetime=costs.at[costs_name_heat_pump, "lifetime"],
                )

        if options["tes"]:
            n.add("Carrier", f"{heat_system} water tanks")

            n.add(
                "Bus",
                nodes + f" {heat_system} water tanks",
                location=nodes,
                carrier=f"{heat_system} water tanks",
                unit="MWh_th",
            )

            n.add(
                "Link",
                nodes + f" {heat_system} water tanks charger",
                bus0=nodes + f" {heat_system} heat",
                bus1=nodes + f" {heat_system} water tanks",
                efficiency=costs.at["water tank charger", "efficiency"],
                carrier=f"{heat_system} water tanks charger",
                p_nom_extendable=True,
                marginal_cost=costs.at["water tank charger", "marginal_cost"],
            )

            n.add(
                "Link",
                nodes + f" {heat_system} water tanks discharger",
                bus0=nodes + f" {heat_system} water tanks",
                bus1=nodes + f" {heat_system} heat",
                carrier=f"{heat_system} water tanks discharger",
                efficiency=costs.at["water tank discharger", "efficiency"],
                p_nom_extendable=True,
            )

            tes_time_constant_days = options["tes_tau"][
                heat_system.central_or_decentral
            ]

            n.add(
                "Store",
                nodes + f" {heat_system} water tanks",
                bus=nodes + f" {heat_system} water tanks",
                e_cyclic=True,
                e_nom_extendable=True,
                carrier=f"{heat_system} water tanks",
                standing_loss=1 - np.exp(-1 / 24 / tes_time_constant_days),
                capital_cost=costs.at[
                    heat_system.central_or_decentral + " water tank storage",
                    "capital_cost",
                ],
                lifetime=costs.at[
                    heat_system.central_or_decentral + " water tank storage", "lifetime"
                ],
            )

        if options["resistive_heaters"]:
            key = f"{heat_system.central_or_decentral} resistive heater"

            n.add(
                "Link",
                nodes + f" {heat_system} resistive heater",
                bus0=nodes,
                bus1=nodes + f" {heat_system} heat",
                carrier=f"{heat_system} resistive heater",
                efficiency=costs.at[key, "efficiency"],
                capital_cost=costs.at[key, "efficiency"]
                * costs.at[key, "capital_cost"]
                * overdim_factor,
                p_nom_extendable=True,
                lifetime=costs.at[key, "lifetime"],
            )

        if options["boilers"]:
            key = f"{heat_system.central_or_decentral} gas boiler"

            n.add(
                "Link",
                nodes + f" {heat_system} gas boiler",
                p_nom_extendable=True,
                bus0=spatial.gas.df.loc[nodes, "nodes"].values,
                bus1=nodes + f" {heat_system} heat",
                bus2="co2 atmosphere",
                carrier=f"{heat_system} gas boiler",
                efficiency=costs.at[key, "efficiency"],
                efficiency2=costs.at["gas", "CO2 intensity"],
                capital_cost=costs.at[key, "efficiency"]
                * costs.at[key, "capital_cost"]
                * overdim_factor,
                lifetime=costs.at[key, "lifetime"],
            )

        if options["solar_thermal"]:
            n.add("Carrier", f"{heat_system} solar thermal")

            n.add(
                "Generator",
                nodes,
                suffix=f" {heat_system} solar thermal collector",
                bus=nodes + f" {heat_system} heat",
                carrier=f"{heat_system} solar thermal",
                p_nom_extendable=True,
                capital_cost=costs.at[
                    heat_system.central_or_decentral + " solar thermal", "capital_cost"
                ]
                * overdim_factor,
                p_max_pu=solar_thermal[nodes],
                lifetime=costs.at[
                    heat_system.central_or_decentral + " solar thermal", "lifetime"
                ],
            )

        if options["chp"]["enable"] and heat_system == HeatSystem.URBAN_CENTRAL:
            # add non-biomass CHP; biomass CHP is added in biomass section
            for fuel in options["chp"]["fuel"]:
                if fuel == "solid biomass":
                    # Solid biomass CHP is added in add_biomass
                    continue
                fuel_nodes = getattr(spatial, fuel).df
                n.add(
                    "Link",
                    nodes + f" urban central {fuel} CHP",
                    bus0=fuel_nodes.loc[nodes, "nodes"].values,
                    bus1=nodes,
                    bus2=nodes + " urban central heat",
                    bus3="co2 atmosphere",
                    carrier="urban central CHP",
                    p_nom_extendable=True,
                    capital_cost=costs.at["central gas CHP", "capital_cost"]
                    * costs.at["central gas CHP", "efficiency"],
                    marginal_cost=costs.at["central gas CHP", "VOM"],
                    efficiency=costs.at["central gas CHP", "efficiency"],
                    efficiency2=costs.at["central gas CHP", "efficiency"]
                    / costs.at["central gas CHP", "c_b"],
                    efficiency3=costs.at[fuel, "CO2 intensity"],
                    lifetime=costs.at["central gas CHP", "lifetime"],
                )

                n.add(
                    "Link",
                    nodes + f" urban central {fuel} CHP CC",
                    bus0=fuel_nodes.loc[nodes, "nodes"].values,
                    bus1=nodes,
                    bus2=nodes + " urban central heat",
                    bus3="co2 atmosphere",
                    bus4=spatial.co2.df.loc[nodes, "nodes"].values,
                    carrier="urban central CHP CC",
                    p_nom_extendable=True,
                    capital_cost=costs.at["central gas CHP", "capital_cost"]
                    * costs.at["central gas CHP", "efficiency"]
                    + costs.at["biomass CHP capture", "capital_cost"]
                    * costs.at[fuel, "CO2 intensity"],
                    marginal_cost=costs.at["central gas CHP", "VOM"],
                    efficiency=costs.at["central gas CHP", "efficiency"]
                    - costs.at[fuel, "CO2 intensity"]
                    * (
                        costs.at["biomass CHP capture", "electricity-input"]
                        + costs.at[
                            "biomass CHP capture", "compression-electricity-input"
                        ]
                    ),
                    efficiency2=costs.at["central gas CHP", "efficiency"]
                    / costs.at["central gas CHP", "c_b"]
                    + costs.at[fuel, "CO2 intensity"]
                    * (
                        costs.at["biomass CHP capture", "heat-output"]
                        + costs.at["biomass CHP capture", "compression-heat-output"]
                        - costs.at["biomass CHP capture", "heat-input"]
                    ),
                    efficiency3=costs.at[fuel, "CO2 intensity"]
                    * (1 - costs.at["biomass CHP capture", "capture_rate"]),
                    efficiency4=costs.at[fuel, "CO2 intensity"]
                    * costs.at["biomass CHP capture", "capture_rate"],
                    lifetime=costs.at["central gas CHP", "lifetime"],
                )

        if (
            options["chp"]["enable"]
            and options["chp"]["micro_chp"]
            and heat_system.value != "urban central"
        ):
            n.add(
                "Link",
                nodes + f" {heat_system} micro gas CHP",
                p_nom_extendable=True,
                bus0=spatial.gas.df.loc[nodes, "nodes"].values,
                bus1=nodes,
                bus2=nodes + f" {heat_system} heat",
                bus3="co2 atmosphere",
                carrier=heat_system.value + " micro gas CHP",
                efficiency=costs.at["micro CHP", "efficiency"],
                efficiency2=costs.at["micro CHP", "efficiency-heat"],
                efficiency3=costs.at["gas", "CO2 intensity"],
                capital_cost=costs.at["micro CHP", "capital_cost"],
                lifetime=costs.at["micro CHP", "lifetime"],
            )

    if options["retrofitting"]["retro_endogen"]:
        logger.info("Add retrofitting endogenously")

        # retrofitting data 'retro_data' with 'costs' [EUR/m^2] and heat
        # demand 'dE' [per unit of original heat demand] for each country and
        # different retrofitting strengths [additional insulation thickness in m]
        retro_data = pd.read_csv(
            retro_cost_file,
            index_col=[0, 1],
            skipinitialspace=True,
            header=[0, 1],
        )
        # heated floor area [10^6 * m^2] per country
        floor_area_file = pd.read_csv(floor_area_file, index_col=[0, 1])

        n.add("Carrier", "retrofitting")

        # share of space heat demand 'w_space' of total heat demand
        w_space = {}
        for sector in sectors:
            w_space[sector] = heat_demand[sector + " space"] / (
                heat_demand[sector + " space"] + heat_demand[sector + " water"]
            )
        w_space["tot"] = (
            heat_demand["services space"] + heat_demand["residential space"]
        ) / heat_demand.T.groupby(level=[1]).sum().T

        for name in n.loads[
            n.loads.carrier.isin([x + " heat" for x in HeatSystem])
        ].index:
            node = n.buses.loc[name, "location"]
            ct = pop_layout.loc[node, "ct"]

            # weighting 'f' depending on the size of the population at the node
            if "urban central" in name:
                f = dist_fraction[node]
            elif "urban decentral" in name:
                f = urban_fraction[node] - dist_fraction[node]
            else:
                f = 1 - urban_fraction[node]
            if f == 0:
                continue
            # get sector name ("residential"/"services"/or both "tot" for urban central)
            if "urban central" in name:
                sec = "tot"
            if "residential" in name:
                sec = "residential"
            if "services" in name:
                sec = "services"

            # get floor aread at node and region (urban/rural) in m^2
            floor_area_node = (
                pop_layout.loc[node].fraction * floor_area_file.loc[ct, "value"] * 10**6
            ).loc[sec] * f
            # total heat demand at node [MWh]
            demand = n.loads_t.p_set[name]

            # space heat demand at node [MWh]
            space_heat_demand = demand * w_space[sec][node]
            # normed time profile of space heat demand 'space_pu' (values between 0-1),
            # p_max_pu/p_min_pu of retrofitting generators
            space_pu = (
                (space_heat_demand / space_heat_demand.max())
                .to_frame(name=node)
                .fillna(0)
            )

            # minimum heat demand 'dE' after retrofitting in units of original heat demand (values between 0-1)
            dE = retro_data.loc[(ct, sec), ("dE")]
            # get additional energy savings 'dE_diff' between the different retrofitting strengths/generators at one node
            dE_diff = abs(dE.diff()).fillna(1 - dE.iloc[0])
            # convert costs Euro/m^2 -> Euro/MWh
            capital_cost = (
                retro_data.loc[(ct, sec), ("cost")]
                * floor_area_node
                / ((1 - dE) * space_heat_demand.max())
            )
            if space_heat_demand.max() == 0:
                capital_cost = capital_cost.apply(lambda b: 0 if b == np.inf else b)

            # number of possible retrofitting measures 'strengths' (set in list at config.yaml 'l_strength')
            # given in additional insulation thickness [m]
            # for each measure, a retrofitting generator is added at the node
            strengths = retro_data.columns.levels[1]

            # check that ambitious retrofitting has higher costs per MWh than moderate retrofitting
            if (capital_cost.diff() < 0).sum():
                logger.warning(f"Costs are not linear for {ct} {sec}")
                s = capital_cost[(capital_cost.diff() < 0)].index
                strengths = strengths.drop(s)

            # reindex normed time profile of space heat demand back to hourly resolution
            space_pu = space_pu.reindex(index=heat_demand.index).ffill()

            # add for each retrofitting strength a generator with heat generation profile following the profile of the heat demand
            for strength in strengths:
                node_name = " ".join(name.split(" ")[2::])
                n.add(
                    "Generator",
                    [node],
                    suffix=" retrofitting " + strength + " " + node_name,
                    bus=name,
                    carrier="retrofitting",
                    p_nom_extendable=True,
                    p_nom_max=dE_diff[strength]
                    * space_heat_demand.max(),  # maximum energy savings for this renovation strength
                    p_max_pu=space_pu,
                    p_min_pu=space_pu,
                    country=ct,
                    capital_cost=capital_cost[strength]
                    * options["retrofitting"]["cost_factor"],
                )


def add_methanol(n, costs):
    methanol_options = options["methanol"]
    if not any(methanol_options.values()):
        return

    logger.info("Add methanol")
    add_carrier_buses(n, "methanol")

    if options["biomass"]:
        if methanol_options["biomass_to_methanol"]:
            add_biomass_to_methanol(n, costs)

        if methanol_options["biomass_to_methanol"]:
            add_biomass_to_methanol_cc(n, costs)

    if methanol_options["methanol_to_power"]:
        add_methanol_to_power(n, costs, types=methanol_options["methanol_to_power"])

    if methanol_options["methanol_reforming"]:
        add_methanol_reforming(n, costs)

    if methanol_options["methanol_reforming_cc"]:
        add_methanol_reforming_cc(n, costs)


def add_biomass(
    n,
    costs,
    options,
    spatial,
    cf_industry,
    pop_layout,
    biomass_potentials_file,
    biomass_transport_costs_file=None,
):
    """
    Add biomass-related components to the PyPSA network.

    This function adds various biomass-related components including biogas,
    solid biomass, municipal solid waste, biomass transport, and different
    biomass conversion technologies (CHP, boilers, BtL, BioSNG, etc.).

    Parameters
    ----------
    n : pypsa.Network
        The PyPSA network container object
    costs : pd.DataFrame
        DataFrame containing technology cost assumptions
    options : dict
        Dictionary of configuration options including keys like:
        - gas_network : bool
        - biomass_transport : bool
        - biomass_spatial : bool
        - municipal_solid_waste : bool
        - biomass_to_liquid : bool
        - etc.
    spatial : object
        Object containing spatial information about different carriers (gas, biomass, etc.)
    cf_industry : dict
        Dictionary containing industrial sector configuration
    pop_layout : pd.DataFrame
        DataFrame containing population layout information
    biomass_potentials_file : str
        Path to CSV file containing biomass potentials data
    biomass_transport_costs_file : str, optional
        Path to CSV file containing biomass transport costs data.
        Required if biomass_transport or biomass_spatial options are True.

    Returns
    -------
    None
        The function modifies the network object in-place by adding
        biomass-related components.

    Notes
    -----
    The function adds various types of biomass-related components depending
    on the options provided, including:
    - Biogas and solid biomass generators
    - Municipal solid waste if enabled
    - Biomass transport infrastructure
    - Biomass conversion technologies (CHP, boilers, BtL, BioSNG)
    - Carbon capture options for different processes
    """
    logger.info("Add biomass")

<<<<<<< HEAD
    biomass_potentials = pd.read_csv(snakemake.input.biomass_potentials, index_col=0)
    biomass_types = list(snakemake.params["biomass"]["classes"].keys())
    biomass_types.remove("not included")
    # Creates a costs dictionary for the biomass carriers, if a carrier consists of multiple biomass types, a (unweighted!) cost average is calculated
    biomass_costs = {
        carrier: sum(
            costs.at[biomass, "fuel"]
            for biomass in snakemake.config["biomass"]["classes"][carrier]
        )
        / len(snakemake.config["biomass"]["classes"][carrier])
        for carrier in biomass_types
    }
    biomass_types.remove("municipal solid waste")
    logger.info(f"biomass_types: {biomass_types}")
    logger.info(f"biomass_costs: {biomass_costs}")
=======
    biomass_potentials = pd.read_csv(biomass_potentials_file, index_col=0)
>>>>>>> 5e782352

    # need to aggregate potentials if gas not nodally resolved
    if options["gas_network"]:
        biogas_potentials_spatial = {}
        for biogas_type in biomass_types:
            if biogas_type in ["manure", "sludge"]:
                biogas_potentials_spatial[biogas_type] = biomass_potentials[
                    biogas_type
                ].rename(index=lambda x: x + " biogas " + biogas_type)
        unsustainable_biogas_potentials_spatial = biomass_potentials[
            "unsustainable biogas"
        ].rename(index=lambda x: x + " biogas")
    else:
        biogas_potentials_spatial = {}
        for biogas_type in biomass_types:
            if biogas_type in ["manure", "sludge"]:
                biogas_potentials_spatial[biogas_type] = biomass_potentials[
                    biogas_type
                ].sum()
        unsustainable_biogas_potentials_spatial = biomass_potentials[
            "unsustainable biogas"
        ].sum()

    if options.get("biomass_spatial", options["biomass_transport"]):
        biomass_potentials_spatial = {}
        for biomass_type in biomass_types:
            if biomass_type not in ["manure", "sludge"]:
                biomass_potentials_spatial[biomass_type] = biomass_potentials[
                    biomass_type
                ].rename(index=lambda x: x + " solid biomass " + biomass_type)
        msw_biomass_potentials_spatial = biomass_potentials[
            "municipal solid waste"
        ].rename(index=lambda x: x + " municipal solid waste")
        unsustainable_solid_biomass_potentials_spatial = biomass_potentials[
            "unsustainable solid biomass"
        ].rename(index=lambda x: x + " unsustainable solid biomass")
        unsustainable_liquid_biofuel_potentials_spatial = biomass_potentials[
            "unsustainable bioliquids"
        ].rename(index=lambda x: x + " unsustainable bioliquids")

    else:
        biomass_potentials_spatial = {}
        for biomass_type in biomass_types:
            if biomass_type not in ["manure", "sludge"]:
                biomass_potentials_spatial[biomass_type] = biomass_potentials[
                    biomass_type
                ].sum()
        msw_biomass_potentials_spatial = biomass_potentials[
            "municipal solid waste"
        ].sum()
        unsustainable_solid_biomass_potentials_spatial = biomass_potentials[
            "unsustainable solid biomass"
        ].sum()
        unsustainable_liquid_biofuel_potentials_spatial = biomass_potentials[
            "unsustainable bioliquids"
        ].sum()

    for biomass_type in biomass_types:
        n.add("Carrier", biomass_type)

    if (
        options["municipal_solid_waste"]
        and not options["industry"]
        and not (cf_industry["waste_to_energy"] or cf_industry["waste_to_energy_cc"])
    ):
        logger.warning(
            "Flag municipal_solid_waste can be only used with industry "
            "sector waste to energy."
            "Setting municipal_solid_waste=False."
        )
        options["municipal_solid_waste"] = False

    if options["municipal_solid_waste"]:
        n.add("Carrier", "municipal solid waste")

        n.add(
            "Bus",
            spatial.msw.nodes,
            location=spatial.msw.locations,
            carrier="municipal solid waste",
        )

        n.add(  # uses e_sum_min and e_sum_max for min use and limit max potential to available amount
            "Generator",
            spatial.msw.nodes,
            bus=spatial.msw.nodes,
            carrier="municipal solid waste",
            p_nom=msw_biomass_potentials_spatial,
            marginal_cost=0,  # costs.at["municipal solid waste", "fuel"],
            e_sum_min=msw_biomass_potentials_spatial,
            e_sum_max=msw_biomass_potentials_spatial,
        )

    n.add(
        "Bus",
        spatial.gas.biogas,
        location=spatial.gas.locations,
        carrier="biogas",
        unit="MWh_LHV",
    )

    n.add(
        "Bus",
        spatial.biomass.nodes,
        location=spatial.biomass.locations,
        carrier="solid biomass",
        unit="MWh_LHV",
    )

    # Add extraction components for different types of biomass onto the biomass and biogas buses
    for biomass_type in biomass_types:
        if biomass_type not in [
            "grasses",
            "woody crops",
            "fuelwoodRW",
            "manure",
            "sludge",
        ]:
            n.add(
                "Bus",
                [node + " " + biomass_type for node in spatial.biomass.nodes],
                location=spatial.biomass.locations,
                carrier=biomass_type,
                unit="MWh_LHV",
            )
            n.add(
                "Store",
                [node + " " + biomass_type for node in spatial.biomass.nodes],
                bus=[node + " " + biomass_type for node in spatial.biomass.nodes],
                carrier=biomass_type,
                e_nom=biomass_potentials_spatial[biomass_type],
                marginal_cost=biomass_costs[biomass_type],
                e_initial=biomass_potentials_spatial[biomass_type],
            )
            n.add(
                "Link",
                [node + " " + biomass_type for node in spatial.biomass.nodes],
                bus0=[node + " " + biomass_type for node in spatial.biomass.nodes],
                bus1=spatial.biomass.nodes,
                bus2="co2 atmosphere",
                carrier=biomass_type,
                efficiency=1.0,
                efficiency2=snakemake.config["biomass"]["emission_factors"][
                    biomass_type
                ],
                p_nom_extendable=True,
            )
        elif biomass_type in ["grasses", "woody crops", "fuelwoodRW"]:
            if options["non-edible_crops"]:
                n.add(
                    "Bus",
                    [node + " " + biomass_type for node in spatial.biomass.nodes],
                    location=spatial.biomass.locations,
                    carrier=biomass_type,
                    unit="MWh_LHV",
                )
                n.add(
                    "Store",
                    [node + " " + biomass_type for node in spatial.biomass.nodes],
                    bus=[node + " " + biomass_type for node in spatial.biomass.nodes],
                    carrier=biomass_type,
                    e_nom=biomass_potentials_spatial[biomass_type],
                    marginal_cost=biomass_costs[biomass_type],
                    e_initial=biomass_potentials_spatial[biomass_type],
                )
                n.add(
                    "Link",
                    [node + " " + biomass_type for node in spatial.biomass.nodes],
                    bus0=[node + " " + biomass_type for node in spatial.biomass.nodes],
                    bus1=spatial.biomass.nodes,
                    bus2="co2 atmosphere",
                    carrier=biomass_type,
                    efficiency=1.0,
                    efficiency2=snakemake.config["biomass"]["emission_factors"][
                        biomass_type
                    ],
                    p_nom_extendable=True,
                )

        elif biomass_type in ["manure", "sludge"]:
            n.add(
                "Bus",
                [node + " " + biomass_type for node in spatial.gas.biogas],
                location=spatial.gas.locations,
                carrier=biomass_type,
                unit="MWh_LHV",
            )
            n.add(
                "Store",
                [node + " " + biomass_type for node in spatial.gas.biogas],
                bus=[node + " " + biomass_type for node in spatial.gas.biogas],
                carrier=biomass_type,
                e_nom=biogas_potentials_spatial[biomass_type],
                marginal_cost=biomass_costs[
                    biomass_type
                ],  # TODO change to specific costs
                e_initial=biogas_potentials_spatial[biomass_type],
            )
            n.add(
                "Link",
                [node + " " + biomass_type for node in spatial.gas.biogas],
                bus0=[node + " " + biomass_type for node in spatial.gas.biogas],
                bus1=spatial.gas.biogas,
                bus2="co2 atmosphere",
                carrier=biomass_type,
                efficiency=1.0,
                efficiency2=snakemake.config["biomass"]["emission_factors"][
                    biomass_type
                ],
                p_nom_extendable=True,
            )

    if options["solid_biomass_import"].get("enable", False):
        biomass_import_price = options["solid_biomass_import"]["price"]
        # convert TWh in MWh
        biomass_import_max_amount = options["solid_biomass_import"]["max_amount"] * 1e6
        biomass_import_upstream_emissions = options["solid_biomass_import"][
            "upstream_emissions_factor"
        ]

        logger.info(
            "Adding biomass import with cost %.2f EUR/MWh, a limit of %.2f TWh, and embedded emissions of %.2f%%",
            biomass_import_price,
            options["solid_biomass_import"]["max_amount"],
            biomass_import_upstream_emissions * 100,
        )

        n.add("Carrier", "solid biomass import")

        n.add(
            "Bus",
            ["EU solid biomass import"],
            location="EU",
            carrier="solid biomass import",
        )

        n.add(
            "Store",
            ["solid biomass import"],
            bus=["EU solid biomass import"],
            carrier="solid biomass import",
            e_nom=biomass_import_max_amount,
            marginal_cost=biomass_import_price,
            e_initial=biomass_import_max_amount,
        )

        n.add(
            "Link",
            spatial.biomass.nodes,
            suffix=" solid biomass import",
            bus0=["EU solid biomass import"],
            bus1=spatial.biomass.nodes,
            bus2="co2 atmosphere",
            carrier="solid biomass import",
            efficiency=1.0,
            efficiency2=biomass_import_upstream_emissions
            * costs.at["solid biomass", "CO2 intensity"],
            p_nom_extendable=True,
        )

    if biomass_potentials.filter(like="unsustainable").sum().sum() > 0:
        n.add(
            "Generator",
            spatial.gas.biogas,
            suffix=" unsustainable",
            bus=spatial.gas.biogas,
            carrier="unsustainable biogas",
            p_nom=unsustainable_biogas_potentials_spatial,
            p_nom_extendable=False,
            marginal_cost=costs.at["biogas", "fuel"],
            e_sum_min=unsustainable_biogas_potentials_spatial,
            e_sum_max=unsustainable_biogas_potentials_spatial,
        )

        n.add(
            "Generator",
            spatial.biomass.nodes_unsustainable,
            bus=spatial.biomass.nodes,
            carrier="unsustainable solid biomass",
            p_nom=unsustainable_solid_biomass_potentials_spatial,
            p_nom_extendable=False,
            marginal_cost=costs.at["fuelwood", "fuel"],
            e_sum_min=unsustainable_solid_biomass_potentials_spatial,
            e_sum_max=unsustainable_solid_biomass_potentials_spatial,
        )

        n.add(
            "Bus",
            spatial.biomass.bioliquids,
            location=spatial.biomass.locations,
            carrier="unsustainable bioliquids",
            unit="MWh_LHV",
        )

        n.add(
            "Generator",
            spatial.biomass.bioliquids,
            bus=spatial.biomass.bioliquids,
            carrier="unsustainable bioliquids",
            p_nom=unsustainable_liquid_biofuel_potentials_spatial,
            p_nom_extendable=False,
            marginal_cost=costs.at["biodiesel crops", "fuel"],
            e_sum_min=unsustainable_liquid_biofuel_potentials_spatial,
            e_sum_max=unsustainable_liquid_biofuel_potentials_spatial,
        )

        add_carrier_buses(n, "oil")

        n.add(
            "Link",
            spatial.biomass.bioliquids,
            bus0=spatial.biomass.bioliquids,
            bus1=spatial.oil.nodes,
            bus2="co2 atmosphere",
            carrier="unsustainable bioliquids",
            efficiency=1,
            efficiency2=-costs.at["oil", "CO2 intensity"],
            p_nom=unsustainable_liquid_biofuel_potentials_spatial,
            marginal_cost=costs.at["BtL", "VOM"],
        )

    n.add(
        "Link",
        spatial.gas.biogas_to_gas,
        bus0=spatial.gas.biogas,
        bus1=spatial.gas.nodes,
        bus2="co2 atmosphere",
        carrier="biogas to gas",
        capital_cost=costs.at["biogas", "capital_cost"]
        + costs.at["biogas upgrading", "capital_cost"],
        marginal_cost=costs.at["biogas upgrading", "VOM"],
        efficiency=costs.at["biogas", "efficiency"],
        efficiency2=-costs.at["gas", "CO2 intensity"],
        p_nom_extendable=True,
        lifetime=costs.at["biogas", "lifetime"],
    )

    if options["biogas_upgrading_cc"]:
        # Assuming for costs that the CO2 from upgrading is pure, such as in amine scrubbing. I.e., with and without CC is
        # equivalent. Adding biomass CHP capture because biogas is often small-scale and decentral so further
        # from e.g. CO2 grid or buyers. This is a proxy for the added cost for e.g. a raw biogas pipeline to a central upgrading facility
        n.add(
            "Link",
            spatial.gas.biogas_to_gas_cc,
            bus0=spatial.gas.biogas,
            bus1=spatial.gas.nodes,
            bus2=spatial.co2.nodes,
            bus3="co2 atmosphere",
            carrier="biogas to gas CC",
            capital_cost=costs.at["biogas CC", "capital_cost"]
            + costs.at["biogas upgrading", "capital_cost"]
            + costs.at["biomass CHP capture", "capital_cost"]
            * costs.at["biogas CC", "CO2 stored"],
            marginal_cost=costs.at["biogas CC", "VOM"]
            + costs.at["biogas upgrading", "VOM"],
            efficiency=costs.at["biogas CC", "efficiency"],
            efficiency2=costs.at["biogas CC", "CO2 stored"]
            * costs.at["biogas CC", "capture rate"],
            efficiency3=-costs.at["gas", "CO2 intensity"]
            - costs.at["biogas CC", "CO2 stored"]
            * costs.at["biogas CC", "capture rate"],
            p_nom_extendable=True,
            lifetime=costs.at["biogas CC", "lifetime"],
        )

    if options["biomass_transport"]:
        # add biomass transport
        transport_costs = pd.read_csv(biomass_transport_costs_file, index_col=0)
        transport_costs = transport_costs.squeeze()
        biomass_transport = create_network_topology(
            n, "biomass transport ", bidirectional=False
        )

        # costs
        bus0_costs = biomass_transport.bus0.apply(lambda x: transport_costs[x[:2]])
        bus1_costs = biomass_transport.bus1.apply(lambda x: transport_costs[x[:2]])
        biomass_transport["costs"] = pd.concat([bus0_costs, bus1_costs], axis=1).mean(
            axis=1
        )

        n.add(
            "Link",
            biomass_transport.index,
            bus0=biomass_transport.bus0 + " solid biomass",
            bus1=biomass_transport.bus1 + " solid biomass",
            p_nom_extendable=False,
            p_nom=5e4,
            length=biomass_transport.length.values,
            marginal_cost=biomass_transport.costs * biomass_transport.length.values,
            carrier="solid biomass transport",
        )

        if options["municipal_solid_waste"]:
            n.add(
                "Link",
                biomass_transport.index + " municipal solid waste",
                bus0=biomass_transport.bus0.values + " municipal solid waste",
                bus1=biomass_transport.bus1.values + " municipal solid waste",
                p_nom_extendable=False,
                p_nom=5e4,
                length=biomass_transport.length.values,
                marginal_cost=(
                    biomass_transport.costs * biomass_transport.length
                ).values,
                carrier="municipal solid waste transport",
            )

    elif options["biomass_spatial"]:
        # add artificial biomass generators at nodes which include transport costs
        transport_costs = pd.read_csv(biomass_transport_costs_file, index_col=0)
        transport_costs = transport_costs.squeeze()
        bus_transport_costs = spatial.biomass.nodes.to_series().apply(
            lambda x: transport_costs[x[:2]]
        )
        average_distance = 200  # km #TODO: validate this assumption

        n.add(
            "Generator",
            spatial.biomass.nodes,
            suffix=" transported",
            bus=spatial.biomass.nodes,
            carrier="solid biomass",
            p_nom=10000,
            marginal_cost=costs.at["solid biomass", "fuel"]
            + bus_transport_costs * average_distance,
        )
        n.add(
            "GlobalConstraint",
            "biomass limit",
            carrier_attribute="solid biomass",
            sense="<=",
            constant=biomass_potentials[
                "solid biomass"
            ].sum(),  # doesn't work for differentiated biomass types
            type="operational_limit",
        )
        if biomass_potentials["unsustainable solid biomass"].sum() > 0:
            n.add(
                "Generator",
                spatial.biomass.nodes_unsustainable,
                suffix=" transported",
                bus=spatial.biomass.nodes,
                carrier="unsustainable solid biomass",
                p_nom=10000,
                marginal_cost=costs.at["fuelwood", "fuel"]
                + bus_transport_costs.rename(
                    dict(
                        zip(spatial.biomass.nodes, spatial.biomass.nodes_unsustainable)
                    )
                )
                * average_distance,
            )
            # Set e_sum_min to 0 to allow for the faux biomass transport
            n.generators.loc[
                n.generators.carrier == "unsustainable solid biomass", "e_sum_min"
            ] = 0

            n.add(
                "GlobalConstraint",
                "unsustainable biomass limit",
                carrier_attribute="unsustainable solid biomass",
                sense="==",
                constant=biomass_potentials["unsustainable solid biomass"].sum(),
                type="operational_limit",
            )

        if options["municipal_solid_waste"]:
            # Add municipal solid waste
            n.add(
                "Generator",
                spatial.msw.nodes,
                suffix=" transported",
                bus=spatial.msw.nodes,
                carrier="municipal solid waste",
                p_nom=10000,
                marginal_cost=0  # costs.at["municipal solid waste", "fuel"]
                + bus_transport_costs.rename(
                    dict(zip(spatial.biomass.nodes, spatial.msw.nodes))
                )
                * average_distance,
            )
            n.generators.loc[
                n.generators.carrier == "municipal solid waste", "e_sum_min"
            ] = 0
            n.add(
                "GlobalConstraint",
                "msw limit",
                carrier_attribute="municipal solid waste",
                sense="==",
                constant=biomass_potentials["municipal solid waste"].sum(),
                type="operational_limit",
            )

    # AC buses with district heating
    urban_central = n.buses.index[n.buses.carrier == "urban central heat"]
    if (
        not urban_central.empty
        and options["chp"]["enable"]
        and ("solid biomass" in options["chp"]["fuel"])
    ):
        urban_central = urban_central.str[: -len(" urban central heat")]

        key = "central solid biomass CHP"

        n.add(
            "Link",
            urban_central + " urban central solid biomass CHP",
            bus0=spatial.biomass.df.loc[urban_central, "nodes"].values,
            bus1=urban_central,
            bus2=urban_central + " urban central heat",
            carrier="urban central solid biomass CHP",
            p_nom_extendable=True,
            capital_cost=costs.at[key, "capital_cost"] * costs.at[key, "efficiency"],
            marginal_cost=costs.at[key, "VOM"],
            efficiency=costs.at[key, "efficiency"],
            efficiency2=costs.at[key, "efficiency-heat"],
            lifetime=costs.at[key, "lifetime"],
        )

        n.add(
            "Link",
            urban_central + " urban central solid biomass CHP CC",
            bus0=spatial.biomass.df.loc[urban_central, "nodes"].values,
            bus1=urban_central,
            bus2=urban_central + " urban central heat",
            bus3="co2 atmosphere",
            bus4=spatial.co2.df.loc[urban_central, "nodes"].values,
            carrier="urban central solid biomass CHP CC",
            p_nom_extendable=True,
            capital_cost=costs.at[key + " CC", "capital_cost"]
            * costs.at[key + " CC", "efficiency"]
            + costs.at["biomass CHP capture", "capital_cost"]
            * costs.at["solid biomass", "CO2 intensity"],
            marginal_cost=costs.at[key + " CC", "VOM"],
            efficiency=costs.at[key + " CC", "efficiency"]
            - costs.at["solid biomass", "CO2 intensity"]
            * (
                costs.at["biomass CHP capture", "electricity-input"]
                + costs.at["biomass CHP capture", "compression-electricity-input"]
            ),
            efficiency2=costs.at[key + " CC", "efficiency-heat"],
            efficiency3=-costs.at["solid biomass", "CO2 intensity"]
            * costs.at["biomass CHP capture", "capture_rate"],
            efficiency4=costs.at["solid biomass", "CO2 intensity"]
            * costs.at["biomass CHP capture", "capture_rate"],
            lifetime=costs.at[key + " CC", "lifetime"],
        )

    if options["biomass_boiler"]:
        # TODO: Add surcharge for pellets
        nodes = pop_layout.index
        for name in [
            "residential rural",
            "services rural",
            "residential urban decentral",
            "services urban decentral",
        ]:
            n.add(
                "Link",
                nodes + f" {name} biomass boiler",
                p_nom_extendable=True,
                bus0=spatial.biomass.df.loc[nodes, "nodes"].values,
                bus1=nodes + f" {name} heat",
                carrier=name + " biomass boiler",
                efficiency=costs.at["biomass boiler", "efficiency"],
                capital_cost=costs.at["biomass boiler", "efficiency"]
                * costs.at["biomass boiler", "capital_cost"]
                * options["overdimension_heat_generators"][
                    HeatSystem(name).central_or_decentral
                ],
                marginal_cost=costs.at["biomass boiler", "pelletizing cost"],
                lifetime=costs.at["biomass boiler", "lifetime"],
            )

    # Solid biomass to liquid fuel
    if options["biomass_to_liquid"]:
        add_carrier_buses(n, "oil")
        n.add(
            "Link",
            spatial.biomass.nodes,
            suffix=" biomass to liquid",
            bus0=spatial.biomass.nodes,
            bus1=spatial.oil.nodes,
            bus2="co2 atmosphere",
            carrier="biomass to liquid",
            lifetime=costs.at["BtL", "lifetime"],
            efficiency=costs.at["BtL", "efficiency"],
            efficiency2=-costs.at["solid biomass", "CO2 intensity"]
            + costs.at["BtL", "CO2 stored"],
            p_nom_extendable=True,
            capital_cost=costs.at["BtL", "capital_cost"]
            * costs.at["BtL", "efficiency"],
            marginal_cost=costs.at["BtL", "VOM"] * costs.at["BtL", "efficiency"],
        )

    # Solid biomass to liquid fuel with carbon capture
    if options["biomass_to_liquid_cc"]:
        # Assuming that acid gas removal (incl. CO2) from syngas i performed with Rectisol
        # process (Methanol) and that electricity demand for this is included in the base process
        n.add(
            "Link",
            spatial.biomass.nodes,
            suffix=" biomass to liquid CC",
            bus0=spatial.biomass.nodes,
            bus1=spatial.oil.nodes,
            bus2="co2 atmosphere",
            bus3=spatial.co2.nodes,
            carrier="biomass to liquid CC",
            lifetime=costs.at["BtL", "lifetime"],
            efficiency=costs.at["BtL", "efficiency"],
            efficiency2=-costs.at["solid biomass", "CO2 intensity"]
            + costs.at["BtL", "CO2 stored"] * (1 - costs.at["BtL", "capture rate"]),
            efficiency3=costs.at["BtL", "CO2 stored"] * costs.at["BtL", "capture rate"],
            p_nom_extendable=True,
            capital_cost=costs.at["BtL", "capital_cost"] * costs.at["BtL", "efficiency"]
            + costs.at["biomass CHP capture", "capital_cost"]
            * costs.at["BtL", "CO2 stored"],
            marginal_cost=costs.at["BtL", "VOM"] * costs.at["BtL", "efficiency"],
        )

    # Electrobiofuels (BtL with hydrogen addition to make more use of biogenic carbon).
    # Combination of efuels and biomass to liquid, both based on Fischer-Tropsch.
    # Experimental version - use with caution
    if options["electrobiofuels"]:
        add_carrier_buses(n, "oil")
        efuel_scale_factor = costs.at["BtL", "C stored"]
        name = (
            pd.Index(spatial.biomass.nodes)
            + " "
            + pd.Index(spatial.h2.nodes.str.replace(" H2", ""))
        )
        n.add(
            "Link",
            name,
            suffix=" electrobiofuels",
            bus0=spatial.biomass.nodes,
            bus1=spatial.oil.nodes,
            bus2=spatial.h2.nodes,
            bus3="co2 atmosphere",
            carrier="electrobiofuels",
            lifetime=costs.at["electrobiofuels", "lifetime"],
            efficiency=costs.at["electrobiofuels", "efficiency-biomass"],
            efficiency2=-costs.at["electrobiofuels", "efficiency-hydrogen"],
            efficiency3=-costs.at["solid biomass", "CO2 intensity"]
            + costs.at["BtL", "CO2 stored"]
            * (1 - costs.at["Fischer-Tropsch", "capture rate"]),
            p_nom_extendable=True,
            capital_cost=costs.at["BtL", "capital_cost"] * costs.at["BtL", "efficiency"]
            + efuel_scale_factor
            * costs.at["Fischer-Tropsch", "capital_cost"]
            * costs.at["Fischer-Tropsch", "efficiency"],
            marginal_cost=costs.at["BtL", "VOM"] * costs.at["BtL", "efficiency"]
            + efuel_scale_factor
            * costs.at["Fischer-Tropsch", "VOM"]
            * costs.at["Fischer-Tropsch", "efficiency"],
        )

    # BioSNG from solid biomass
    if options["biosng"]:
        n.add(
            "Link",
            spatial.biomass.nodes,
            suffix=" solid biomass to gas",
            bus0=spatial.biomass.nodes,
            bus1=spatial.gas.nodes,
            bus3="co2 atmosphere",
            carrier="BioSNG",
            lifetime=costs.at["BioSNG", "lifetime"],
            efficiency=costs.at["BioSNG", "efficiency"],
            efficiency3=-costs.at["solid biomass", "CO2 intensity"]
            + costs.at["BioSNG", "CO2 stored"],
            p_nom_extendable=True,
            capital_cost=costs.at["BioSNG", "capital_cost"]
            * costs.at["BioSNG", "efficiency"],
            marginal_cost=costs.at["BioSNG", "VOM"] * costs.at["BioSNG", "efficiency"],
        )

    # BioSNG from solid biomass with carbon capture
    if options["biosng_cc"]:
        # Assuming that acid gas removal (incl. CO2) from syngas i performed with Rectisol
        # process (Methanol) and that electricity demand for this is included in the base process
        n.add(
            "Link",
            spatial.biomass.nodes,
            suffix=" solid biomass to gas CC",
            bus0=spatial.biomass.nodes,
            bus1=spatial.gas.nodes,
            bus2=spatial.co2.nodes,
            bus3="co2 atmosphere",
            carrier="BioSNG CC",
            lifetime=costs.at["BioSNG", "lifetime"],
            efficiency=costs.at["BioSNG", "efficiency"],
            efficiency2=costs.at["BioSNG", "CO2 stored"]
            * costs.at["BioSNG", "capture rate"],
            efficiency3=-costs.at["solid biomass", "CO2 intensity"]
            + costs.at["BioSNG", "CO2 stored"]
            * (1 - costs.at["BioSNG", "capture rate"]),
            p_nom_extendable=True,
            capital_cost=costs.at["BioSNG", "capital_cost"]
            * costs.at["BioSNG", "efficiency"]
            + costs.at["biomass CHP capture", "capital_cost"]
            * costs.at["BioSNG", "CO2 stored"],
            marginal_cost=costs.at["BioSNG", "VOM"] * costs.at["BioSNG", "efficiency"],
        )

    if options["bioH2"]:
        name = (
            pd.Index(spatial.biomass.nodes)
            + " "
            + pd.Index(spatial.h2.nodes.str.replace(" H2", ""))
        )
        n.add(
            "Link",
            name,
            suffix=" solid biomass to hydrogen CC",
            bus0=spatial.biomass.nodes,
            bus1=spatial.h2.nodes,
            bus2=spatial.co2.nodes,
            bus3="co2 atmosphere",
            carrier="solid biomass to hydrogen",
            efficiency=costs.at["solid biomass to hydrogen", "efficiency"],
            efficiency2=costs.at["solid biomass", "CO2 intensity"]
            * options["cc_fraction"],
            efficiency3=-costs.at["solid biomass", "CO2 intensity"]
            * options["cc_fraction"],
            p_nom_extendable=True,
            capital_cost=costs.at["solid biomass to hydrogen", "capital_cost"]
            * costs.at["solid biomass to hydrogen", "efficiency"]
            + costs.at["biomass CHP capture", "capital_cost"]
            * costs.at["solid biomass", "CO2 intensity"],
            marginal_cost=0.0,
            lifetime=25,  # TODO: add value to technology-data
        )


<<<<<<< HEAD
def add_low_t_industry(n, nodes, industrial_demand, costs, must_run):
    """
    Add low temperature heat for industry.
    """
    logger.info("Add low temperature industry.")
=======
def add_industry(
    n,
    costs,
    industrial_demand_file,
    shipping_demand_file,
    pop_layout,
    pop_weighted_energy_totals,
    options,
    spatial,
    cf_industry,
    investment_year,
):
    """
    Add industry, shipping, aviation, and their corresponding carrier buses to the network.

    Parameters
    ----------
    n : pypsa.Network
        The PyPSA network container object
    costs : pd.DataFrame
        Costs data including carbon capture, fuel costs, etc.
    industrial_demand_file : str
        Path to CSV file containing industrial demand data
    shipping_demand_file : str
        Path to CSV file containing shipping demand data
    pop_layout : pd.DataFrame
        Population layout data with index of nodes
    pop_weighted_energy_totals : pd.DataFrame
        Population-weighted energy totals including aviation and navigation data
    options : dict
        Dictionary of configuration options including:
        - biomass_spatial
        - biomass_transport
        - gas_network
        - methanol configuration
        - regional_oil_demand
        - shipping shares (hydrogen, methanol, oil)
        - and others
    spatial : object
        Object containing spatial configuration for different carriers
        (biomass, gas, oil, methanol, etc.)
    cf_industry : dict
        Industry-specific configuration parameters
    investment_year : int
        Year for which investment costs should be considered
    HeatSystem : Enum
        Enumeration defining different heat system types

    Returns
    -------
    None
        The function modifies the network object in-place by adding
        industry-related components.

    Notes
    -----
    This function adds multiple components to the network including:
    - Industrial demand for various carriers
    - Shipping and aviation infrastructure
    - Carbon capture facilities
    - Heat systems
    - Process emission handling
    """
    logger.info("Add industrial demand")
    # add oil buses for shipping, aviation and naptha for industry
    add_carrier_buses(n, "oil")
    # add methanol buses for industry
    add_carrier_buses(n, "methanol")
>>>>>>> 5e782352

    n.madd(
        "Bus",
        nodes + " lowT industry",
        location=nodes,
        carrier="lowT industry",
        unit="MWh_LHV",
    )

<<<<<<< HEAD
    n.madd(
        "Load",
        nodes,
        suffix=" lowT industry",
        bus=nodes + " lowT industry",
        carrier="lowT industry",
        p_set=industrial_demand.loc[nodes, "solid biomass"] / 8760.0,
    )

    if (
        options["industry_t"]["low_T"]["biomass"]
        or not options["industry_t"]["endogen"]
    ):
        n.madd(
            "Link",
            nodes,
            suffix=" solid biomass for lowT industry",
            bus0=spatial.biomass.nodes,
            bus1=nodes + " lowT industry",
            carrier="lowT industry solid biomass",
            p_nom_extendable=True,
            p_min_pu=must_run,
            efficiency=costs.at["solid biomass boiler steam", "efficiency"],
            capital_cost=costs.at["solid biomass boiler steam", "fixed"]
            * costs.at["solid biomass boiler steam", "efficiency"],
            marginal_cost=costs.at["solid biomass boiler steam", "VOM"],
            lifetime=costs.at["solid biomass boiler steam", "lifetime"],
        )

        n.madd(
            "Link",
            nodes,
            suffix=" solid biomass for lowT industry CC",
            bus0=spatial.biomass.nodes,
            bus1=nodes + " lowT industry",
            bus2="co2 atmosphere",
            bus3=spatial.co2.nodes,
            carrier="lowT industry solid biomass CC",
            p_nom_extendable=True,
            p_min_pu=must_run,
            efficiency=costs.at["solid biomass boiler steam CC", "efficiency"],
            capital_cost=costs.at["solid biomass boiler steam CC", "fixed"]
            * costs.at["solid biomass boiler steam CC", "efficiency"]
            + costs.at["biomass CHP capture", "fixed"]
            * costs.at["solid biomass", "CO2 intensity"],
            marginal_cost=costs.at["solid biomass boiler steam CC", "VOM"],
            efficiency2=-costs.at["solid biomass", "CO2 intensity"]
            * costs.at["biomass CHP capture", "capture_rate"],
            efficiency3=costs.at["solid biomass", "CO2 intensity"]
            * costs.at["biomass CHP capture", "capture_rate"],
            lifetime=costs.at["solid biomass boiler steam CC", "lifetime"],
        )

    if options["industry_t"]["low_T"]["methane"]:
        n.madd(
            "Link",
            nodes,
            suffix=" gas for lowT industry",
            bus0=spatial.gas.nodes,
            bus1=nodes + " lowT industry",
            bus2="co2 atmosphere",
            carrier="lowT industry methane",
            p_nom_extendable=True,
            p_min_pu=must_run,
            efficiency=costs.at["gas boiler steam", "efficiency"],
            capital_cost=costs.at["gas boiler steam", "fixed"]
            * costs.at["gas boiler steam", "efficiency"],
            marginal_cost=costs.at["gas boiler steam", "VOM"],
            efficiency2=costs.at["gas", "CO2 intensity"],
            lifetime=costs.at["gas boiler steam", "lifetime"],
        )

        eta = (
            costs.at["gas boiler steam", "efficiency"]
            - costs.at["gas", "CO2 intensity"]
            * costs.at["biomass CHP capture", "heat-input"]
        )
        n.madd(
            "Link",
            nodes,
            suffix=" gas for lowT industry CC",
            bus0=spatial.gas.nodes,
            bus1=nodes + " lowT industry",
            bus2=spatial.co2.nodes,
            bus3="co2 atmosphere",
            carrier="lowT industry methane CC",
            p_nom_extendable=True,
            p_min_pu=must_run,
            efficiency=eta,
            capital_cost=costs.at["gas boiler steam", "fixed"]
            * costs.at["gas boiler steam", "efficiency"]
            + costs.at["biomass CHP capture", "fixed"]
            * costs.at["gas", "CO2 intensity"],
            marginal_cost=costs.at["gas boiler steam", "VOM"],
            efficiency3=costs.at["gas", "CO2 intensity"]
            * (1 - costs.at["biomass CHP capture", "capture_rate"]),
            efficiency2=costs.at["gas", "CO2 intensity"]
            * costs.at["biomass CHP capture", "capture_rate"],
            lifetime=costs.at["gas boiler steam", "lifetime"],
        )

    if options["industry_t"]["low_T"]["heat_pumps"]:
        # high temperature industrial heat pump can heat up to 150°C
        eta = costs.at["industrial heat pump high temperature", "efficiency"]
        n.madd(
            "Link",
            nodes,
            suffix=" industrial heat pump steam for lowT industry",
            bus0=nodes,
            bus1=nodes + " lowT industry",
            carrier="lowT industry heat pump",
            p_nom_extendable=True,
            p_min_pu=must_run,
            efficiency=eta,
            capital_cost=costs.at["industrial heat pump high temperature", "fixed"]
            * eta,
            marginal_cost=costs.at["industrial heat pump high temperature", "VOM"],
            lifetime=costs.at["industrial heat pump high temperature", "lifetime"],
        )

    if options["industry_t"]["low_T"]["electric_boiler"]:
        n.madd(
            "Link",
            nodes,
            suffix=" electricity for lowT industry",
            bus0=nodes,
            bus1=nodes + " lowT industry",
            carrier="lowT industry electricity",
            p_nom_extendable=True,
            p_min_pu=must_run,
            efficiency=costs.at["electric boiler steam", "efficiency"],
            capital_cost=costs.at["electric boiler steam", "fixed"]
            * costs.at["electric boiler steam", "efficiency"],
            marginal_cost=costs.at["electric boiler steam", "VOM"],
            lifetime=costs.at["electric boiler steam", "lifetime"],
        )


def add_medium_t_industry(n, nodes, industrial_demand, costs, must_run):
    """
    Add medium temperature heat for industry.
    Medium and high temperature heat demands are taken from today's
    industry methane demand and split according to config setting.
    """

    logger.info("Add medium temperature industry.")

    n.madd(
        "Bus",
        nodes + " mediumT industry",
        location=nodes,
        carrier="mediumT industry",
        unit="MWh_LHV",
    )

    share_m = options["industry_t"]["share_medium"]
    n.madd(
        "Load",
        nodes,
        suffix=" mediumT industry",
        bus=nodes + " mediumT industry",
        carrier="mediumT industry",
        p_set=share_m * industrial_demand.loc[nodes, "methane"] / 8760.0,
    )

    if options["industry_t"]["medium_T"]["biomass"]:
        n.madd(
            "Link",
            nodes,
            suffix=" solid biomass for mediumT industry",
            bus0=spatial.biomass.nodes,
            bus1=nodes + " mediumT industry",
            carrier="solid biomass for mediumT industry",
            p_nom_extendable=True,
            p_min_pu=must_run,
            efficiency=costs.at["direct firing solid fuels", "efficiency"],
            capital_cost=costs.at["direct firing solid fuels", "fixed"]
            * costs.at["direct firing solid fuels", "efficiency"],
            marginal_cost=costs.at["direct firing solid fuels", "VOM"]
            + costs.at["biomass boiler", "pelletizing cost"],
            lifetime=costs.at["direct firing solid fuels", "lifetime"],
        )

        n.madd(
            "Link",
            nodes,
            suffix=" solid biomass for mediumT industry CC",
            bus0=spatial.biomass.nodes,
            bus1=nodes + " mediumT industry",
            bus2=spatial.co2.nodes,
            bus3="co2 atmosphere",
            carrier="solid biomass for mediumT industry CC",
            p_nom_extendable=True,
            p_min_pu=must_run,
            efficiency=costs.at["direct firing solid fuels CC", "efficiency"],
            capital_cost=costs.at["direct firing solid fuels CC", "fixed"]
            * costs.at["direct firing solid fuels CC", "efficiency"]
            + costs.at["biomass CHP capture", "fixed"]
            * costs.at["solid biomass", "CO2 intensity"],
            marginal_cost=costs.at["direct firing solid fuels CC", "VOM"]
            + costs.at["biomass boiler", "pelletizing cost"],
            efficiency2=costs.at["solid biomass", "CO2 intensity"]
            * costs.at["biomass CHP capture", "capture_rate"],
            efficiency3=-costs.at["solid biomass", "CO2 intensity"]
            * costs.at["biomass CHP capture", "capture_rate"],
            lifetime=costs.at["direct firing solid fuels CC", "lifetime"],
        )

    if options["industry_t"]["medium_T"]["methane"]:
        # TODO: add electricity input from DEA and adapt VOM to exclude electricity cost!
        n.madd(
            "Link",
            nodes,
            suffix=" gas for mediumT industry",
            bus0=spatial.gas.nodes,
            bus1=nodes + " mediumT industry",
            bus2="co2 atmosphere",
            carrier="gas for mediumT industry",
            p_nom_extendable=True,
            p_min_pu=must_run,
            efficiency=costs.at["direct firing gas", "efficiency"],
            efficiency2=costs.at["gas", "CO2 intensity"],
            capital_cost=costs.at["direct firing gas", "fixed"]
            * costs.at["direct firing gas", "efficiency"],
            marginal_cost=costs.at["direct firing gas", "VOM"],
            lifetime=costs.at["direct firing gas", "lifetime"],
        )

        eta = (
            costs.at["direct firing gas", "efficiency"]
            - costs.at["gas", "CO2 intensity"]
            * costs.at["biomass CHP capture", "heat-input"]
        )
        n.madd(
            "Link",
            nodes,
            suffix=" gas for mediumT industry CC",
            bus0=spatial.gas.nodes,
            bus1=nodes + " mediumT industry",
            bus2=spatial.co2.nodes,
            bus3="co2 atmosphere",
            carrier="gas for mediumT industry CC",
            p_nom_extendable=True,
            p_min_pu=must_run,
            efficiency=eta,
            efficiency2=costs.at["gas", "CO2 intensity"]
            * costs.at["biomass CHP capture", "capture_rate"],
            efficiency3=costs.at["gas", "CO2 intensity"]
            * (1 - costs.at["biomass CHP capture", "capture_rate"]),
            capital_cost=costs.at["direct firing gas CC", "fixed"]
            * costs.at["direct firing gas CC", "efficiency"]
            + costs.at["biomass CHP capture", "fixed"]
            * costs.at["gas", "CO2 intensity"],
            marginal_cost=costs.at["direct firing gas CC", "VOM"],
            lifetime=costs.at["direct firing gas", "lifetime"],
        )

    if options["industry_t"]["medium_T"]["hydrogen"]:
        # TODO: research cost of industrial H2 combustion, here set to 10x methane combustion
        n.madd(
            "Link",
            nodes,
            suffix=" hydrogen for mediumT industry",
            bus0=nodes + " H2",
            bus1=nodes + " mediumT industry",
            carrier="hydrogen for mediumT industry",
            capital_cost=10
            * costs.at["direct firing gas", "fixed"]
            * costs.at["direct firing gas", "efficiency"],
            marginal_cost=10 * costs.at["direct firing gas", "VOM"],
            p_nom_extendable=True,
            p_min_pu=must_run,
            efficiency=costs.at["direct firing gas", "efficiency"],
        )


def add_high_t_industry(n, nodes, industrial_demand, costs, must_run):
    """
    Add high temperature heat for industry.
    Medium and high temperature heat demands are taken from today's
    industry methane demand and split according to config setting.
    """

    logger.info("Add high temperature industry.")

    n.madd("Bus", nodes + " highT industry", location=nodes, carrier="highT industry")

    share_h = options["industry_t"]["share_high"]

    n.madd(
        "Load",
        nodes,
        suffix=" highT industry",
        bus=nodes + " highT industry",
        carrier="highT industry",
        p_set=share_h * industrial_demand.loc[nodes, "methane"] / 8760.0,
    )

    if options["industry_t"]["high_T"]["methane"]:
        n.madd(
            "Link",
            nodes,
            suffix=" gas for highT industry",
            bus0=spatial.gas.nodes,
            bus1=nodes + " highT industry",
            bus2="co2 atmosphere",
            carrier="gas for highT industry",
            p_nom_extendable=True,
            p_min_pu=must_run,
            efficiency=costs.at["direct firing gas", "efficiency"],
            efficiency2=costs.at["gas", "CO2 intensity"],
            capital_cost=costs.at["direct firing gas", "fixed"]
            * costs.at["direct firing gas", "efficiency"],
            marginal_cost=costs.at["direct firing gas", "VOM"],
            lifetime=costs.at["direct firing gas", "lifetime"],
        )

        eta = (
            costs.at["direct firing gas", "efficiency"]
            - costs.at["gas", "CO2 intensity"]
            * costs.at["biomass CHP capture", "heat-input"]
        )
        n.madd(
            "Link",
            nodes,
            suffix=" gas for highT industry CC",
            bus0=spatial.gas.nodes,
            bus1=nodes + " highT industry",
            bus2=spatial.co2.nodes,
            bus3="co2 atmosphere",
            carrier="gas for highT industry CC",
            p_nom_extendable=True,
            p_min_pu=must_run,
            efficiency=eta,
            efficiency2=costs.at["gas", "CO2 intensity"]
            * costs.at["biomass CHP capture", "capture_rate"],
            efficiency3=costs.at["gas", "CO2 intensity"]
            * (1 - costs.at["biomass CHP capture", "capture_rate"]),
            capital_cost=costs.at["direct firing gas CC", "fixed"]
            * costs.at["direct firing gas CC", "efficiency"]
            + costs.at["biomass CHP capture", "fixed"]
            * costs.at["gas", "CO2 intensity"],
            marginal_cost=costs.at["direct firing gas CC", "VOM"],
            lifetime=costs.at["direct firing gas", "lifetime"],
        )

    if options["industry_t"]["high_T"]["hydrogen"]:
        # TODO: research cost of industrial H2 combustion, here set to 10x methane combustion
        n.madd(
            "Link",
            nodes,
            suffix=" hydrogen for highT industry",
            bus0=nodes + " H2",
            bus1=nodes + " highT industry",
            carrier="hydrogen for highT industry",
            capital_cost=10
            * costs.at["direct firing gas", "fixed"]
            * costs.at["direct firing gas", "efficiency"],
            marginal_cost=10 * costs.at["direct firing gas", "VOM"],
            p_nom_extendable=True,
            p_min_pu=must_run,
            efficiency=costs.at["direct firing gas", "efficiency"],
            lifetime=costs.at["direct firing gas", "lifetime"],
        )


def add_exogen_t_industry(n, nodes, industrial_demand, costs):
    """
    Add heat demand for industry with exogenous supply.
    low temperature is supplied by biomass medium and high temperature
    is supplied by gas
    """
=======
    # 1e6 to convert TWh to MWh
    industrial_demand = pd.read_csv(industrial_demand_file, index_col=0) * 1e6 * nyears
>>>>>>> 5e782352

    n.add(
        "Bus",
        spatial.biomass.industry,
        location=spatial.biomass.locations,
        carrier="solid biomass for industry",
        unit="MWh_LHV",
    )

    if options.get("biomass_spatial", options["biomass_transport"]):
        p_set = (
            industrial_demand.loc[spatial.biomass.locations, "solid biomass"].rename(
                index=lambda x: x + " solid biomass for industry"
            )
            / nhours
        )
    else:
        p_set = industrial_demand["solid biomass"].sum() / nhours

    n.add(
        "Load",
        spatial.biomass.industry,
        bus=spatial.biomass.industry,
        carrier="solid biomass for industry",
        p_set=p_set,
    )

    n.add(
        "Link",
        spatial.biomass.industry,
        bus0=spatial.biomass.nodes,
        bus1=spatial.biomass.industry,
        carrier="solid biomass for industry",
        p_nom_extendable=True,
        efficiency=1.0,
    )

    if len(spatial.biomass.industry_cc) <= 1 and len(spatial.co2.nodes) > 1:
        link_names = nodes + " " + spatial.biomass.industry_cc
    else:
        link_names = spatial.biomass.industry_cc

    n.add(
        "Link",
        link_names,
        bus0=spatial.biomass.nodes,
        bus1=spatial.biomass.industry,
        bus2="co2 atmosphere",
        bus3=spatial.co2.nodes,
        carrier="solid biomass for industry CC",
        p_nom_extendable=True,
        capital_cost=costs.at["cement capture", "capital_cost"]
        * costs.at["solid biomass", "CO2 intensity"],
        efficiency=0.9,  # TODO: make config option
        efficiency2=-costs.at["solid biomass", "CO2 intensity"]
        * costs.at["cement capture", "capture_rate"],
        efficiency3=costs.at["solid biomass", "CO2 intensity"]
        * costs.at["cement capture", "capture_rate"],
        lifetime=costs.at["cement capture", "lifetime"],
    )

    n.add(
        "Bus",
        spatial.gas.industry,
        location=spatial.gas.locations,
        carrier="gas for industry",
        unit="MWh_LHV",
    )

    gas_demand = industrial_demand.loc[nodes, "methane"] / nhours

    if options["gas_network"]:
        spatial_gas_demand = gas_demand.rename(index=lambda x: x + " gas for industry")
    else:
        spatial_gas_demand = gas_demand.sum()

    n.add(
        "Load",
        spatial.gas.industry,
        bus=spatial.gas.industry,
        carrier="gas for industry",
        p_set=spatial_gas_demand,
    )

    n.add(
        "Link",
        spatial.gas.industry,
        bus0=spatial.gas.nodes,
        bus1=spatial.gas.industry,
        bus2="co2 atmosphere",
        carrier="gas for industry",
        p_nom_extendable=True,
        efficiency=1.0,
        efficiency2=costs.at["gas", "CO2 intensity"],
    )

    n.add(
        "Link",
        spatial.gas.industry_cc,
        bus0=spatial.gas.nodes,
        bus1=spatial.gas.industry,
        bus2="co2 atmosphere",
        bus3=spatial.co2.nodes,
        carrier="gas for industry CC",
        p_nom_extendable=True,
        capital_cost=costs.at["cement capture", "capital_cost"]
        * costs.at["gas", "CO2 intensity"],
        efficiency=0.9,
        efficiency2=costs.at["gas", "CO2 intensity"]
        * (1 - costs.at["cement capture", "capture_rate"]),
        efficiency3=costs.at["gas", "CO2 intensity"]
        * costs.at["cement capture", "capture_rate"],
        lifetime=costs.at["cement capture", "lifetime"],
    )


def add_industry(n, costs):
    logger.info("Add industrial demand")

    nodes = pop_layout.index
    nhours = n.snapshot_weightings.generators.sum()
    nyears = nhours / 8760

    # add oil buses for shipping, aviation and naptha for industry
    add_carrier_buses(n, "oil")
    # add methanol buses for industry
    add_carrier_buses(n, "methanol")

    # 1e6 to convert TWh to MWh
    industrial_demand = (
        pd.read_csv(snakemake.input.industrial_demand, index_col=0) * 1e6
    ) * nyears

    # endogenous heat supply for industry
    if options["industry_t"]["endogen"]:
        must_run = options["industry_t"]["must_run"]
        logger.info(
            f"Endogenise heat supply of industry with must run condition {must_run}"
        )
        add_low_t_industry(n, nodes, industrial_demand, costs, must_run)

        add_medium_t_industry(n, nodes, industrial_demand, costs, must_run)

        add_high_t_industry(n, nodes, industrial_demand, costs, must_run)
    else:
        add_exogen_t_industry(n, nodes, industrial_demand, costs)

    n.add(
        "Load",
        nodes,
        suffix=" H2 for industry",
        bus=nodes + " H2",
        carrier="H2 for industry",
        p_set=industrial_demand.loc[nodes, "hydrogen"] / nhours,
    )

    # methanol for industry

    n.add(
        "Bus",
        spatial.methanol.industry,
        carrier="industry methanol",
        location=spatial.methanol.demand_locations,
        unit="MWh_LHV",
    )

    p_set_methanol = (
        industrial_demand["methanol"].rename(lambda x: x + " industry methanol")
        / nhours
    )

    if not options["methanol"]["regional_methanol_demand"]:
        p_set_methanol = p_set_methanol.sum()

    n.add(
        "Load",
        spatial.methanol.industry,
        bus=spatial.methanol.industry,
        carrier="industry methanol",
        p_set=p_set_methanol,
    )

    n.add(
        "Link",
        spatial.methanol.industry,
        bus0=spatial.methanol.nodes,
        bus1=spatial.methanol.industry,
        bus2="co2 atmosphere",
        carrier="industry methanol",
        p_nom_extendable=True,
        efficiency2=1 / options["MWh_MeOH_per_tCO2"],
        # CO2 intensity methanol based on stoichiometric calculation with 22.7 GJ/t methanol (32 g/mol), CO2 (44 g/mol), 277.78 MWh/TJ = 0.218 t/MWh
    )

    n.add(
        "Link",
        spatial.h2.locations + " methanolisation",
        bus0=spatial.h2.nodes,
        bus1=spatial.methanol.nodes,
        bus2=nodes,
        bus3=spatial.co2.nodes,
        carrier="methanolisation",
        p_nom_extendable=True,
        p_min_pu=options["min_part_load_methanolisation"],
        capital_cost=costs.at["methanolisation", "capital_cost"]
        * options["MWh_MeOH_per_MWh_H2"],  # EUR/MW_H2/a
        marginal_cost=options["MWh_MeOH_per_MWh_H2"]
        * costs.at["methanolisation", "VOM"],
        lifetime=costs.at["methanolisation", "lifetime"],
        efficiency=options["MWh_MeOH_per_MWh_H2"],
        efficiency2=-options["MWh_MeOH_per_MWh_H2"] / options["MWh_MeOH_per_MWh_e"],
        efficiency3=-options["MWh_MeOH_per_MWh_H2"] / options["MWh_MeOH_per_tCO2"],
    )

    shipping_hydrogen_share = get(options["shipping_hydrogen_share"], investment_year)
    shipping_methanol_share = get(options["shipping_methanol_share"], investment_year)
    shipping_oil_share = get(options["shipping_oil_share"], investment_year)

    total_share = shipping_hydrogen_share + shipping_methanol_share + shipping_oil_share
    if total_share != 1:
        logger.warning(
            f"Total shipping shares sum up to {total_share:.2%}, corresponding to increased or decreased demand assumptions."
        )

    domestic_navigation = pop_weighted_energy_totals.loc[
        nodes, ["total domestic navigation"]
    ].squeeze()
    international_navigation = (
        pd.read_csv(shipping_demand_file, index_col=0).squeeze(axis=1) * nyears
    )
    all_navigation = domestic_navigation + international_navigation
    p_set = all_navigation * 1e6 / nhours

    if shipping_hydrogen_share:
        oil_efficiency = options.get(
            "shipping_oil_efficiency", options.get("shipping_average_efficiency", 0.4)
        )
        efficiency = oil_efficiency / costs.at["fuel cell", "efficiency"]
        shipping_hydrogen_share = get(
            options["shipping_hydrogen_share"], investment_year
        )

        if options["shipping_hydrogen_liquefaction"]:
            n.add(
                "Bus",
                nodes,
                suffix=" H2 liquid",
                carrier="H2 liquid",
                location=nodes,
                unit="MWh_LHV",
            )

            n.add(
                "Link",
                nodes + " H2 liquefaction",
                bus0=nodes + " H2",
                bus1=nodes + " H2 liquid",
                carrier="H2 liquefaction",
                efficiency=costs.at["H2 liquefaction", "efficiency"],
                capital_cost=costs.at["H2 liquefaction", "capital_cost"],
                p_nom_extendable=True,
                lifetime=costs.at["H2 liquefaction", "lifetime"],
            )

            shipping_bus = nodes + " H2 liquid"
        else:
            shipping_bus = nodes + " H2"

        efficiency = (
            options["shipping_oil_efficiency"] / costs.at["fuel cell", "efficiency"]
        )
        p_set_hydrogen = shipping_hydrogen_share * p_set * efficiency

        n.add(
            "Load",
            nodes,
            suffix=" H2 for shipping",
            bus=shipping_bus,
            carrier="H2 for shipping",
            p_set=p_set_hydrogen,
        )

    if shipping_methanol_share:
        efficiency = (
            options["shipping_oil_efficiency"] / options["shipping_methanol_efficiency"]
        )

        p_set_methanol_shipping = (
            shipping_methanol_share
            * p_set.rename(lambda x: x + " shipping methanol")
            * efficiency
        )

        if not options["methanol"]["regional_methanol_demand"]:
            p_set_methanol_shipping = p_set_methanol_shipping.sum()

        n.add(
            "Bus",
            spatial.methanol.shipping,
            location=spatial.methanol.demand_locations,
            carrier="shipping methanol",
            unit="MWh_LHV",
        )

        n.add(
            "Load",
            spatial.methanol.shipping,
            bus=spatial.methanol.shipping,
            carrier="shipping methanol",
            p_set=p_set_methanol_shipping,
        )

        n.add(
            "Link",
            spatial.methanol.shipping,
            bus0=spatial.methanol.nodes,
            bus1=spatial.methanol.shipping,
            bus2="co2 atmosphere",
            carrier="shipping methanol",
            p_nom_extendable=True,
            efficiency2=1
            / options[
                "MWh_MeOH_per_tCO2"
            ],  # CO2 intensity methanol based on stoichiometric calculation with 22.7 GJ/t methanol (32 g/mol), CO2 (44 g/mol), 277.78 MWh/TJ = 0.218 t/MWh
        )

    if shipping_oil_share:
        p_set_oil = shipping_oil_share * p_set.rename(lambda x: x + " shipping oil")

        if not options["regional_oil_demand"]:
            p_set_oil = p_set_oil.sum()

        n.add(
            "Bus",
            spatial.oil.shipping,
            location=spatial.oil.demand_locations,
            carrier="shipping oil",
            unit="MWh_LHV",
        )

        n.add(
            "Load",
            spatial.oil.shipping,
            bus=spatial.oil.shipping,
            carrier="shipping oil",
            p_set=p_set_oil,
        )

        n.add(
            "Link",
            spatial.oil.shipping,
            bus0=spatial.oil.nodes,
            bus1=spatial.oil.shipping,
            bus2="co2 atmosphere",
            carrier="shipping oil",
            p_nom_extendable=True,
            efficiency2=costs.at["oil", "CO2 intensity"],
        )

    if options["oil_boilers"]:
        nodes = pop_layout.index

        for heat_system in HeatSystem:
            if not heat_system == HeatSystem.URBAN_CENTRAL:
                n.add(
                    "Link",
                    nodes + f" {heat_system} oil boiler",
                    p_nom_extendable=True,
                    bus0=spatial.oil.nodes,
                    bus1=nodes + f" {heat_system} heat",
                    bus2="co2 atmosphere",
                    carrier=f"{heat_system} oil boiler",
                    efficiency=costs.at["decentral oil boiler", "efficiency"],
                    efficiency2=costs.at["oil", "CO2 intensity"],
                    capital_cost=costs.at["decentral oil boiler", "efficiency"]
                    * costs.at["decentral oil boiler", "capital_cost"]
                    * options["overdimension_heat_generators"][
                        heat_system.central_or_decentral
                    ],
                    lifetime=costs.at["decentral oil boiler", "lifetime"],
                )

    n.add(
        "Link",
        nodes + " Fischer-Tropsch",
        bus0=nodes + " H2",
        bus1=spatial.oil.nodes,
        bus2=spatial.co2.nodes,
        carrier="Fischer-Tropsch",
        efficiency=costs.at["Fischer-Tropsch", "efficiency"],
        capital_cost=costs.at["Fischer-Tropsch", "capital_cost"]
        * costs.at["Fischer-Tropsch", "efficiency"],  # EUR/MW_H2/a
        marginal_cost=costs.at["Fischer-Tropsch", "efficiency"]
        * costs.at["Fischer-Tropsch", "VOM"],
        efficiency2=-costs.at["oil", "CO2 intensity"]
        * costs.at["Fischer-Tropsch", "efficiency"],
        p_nom_extendable=True,
        p_min_pu=options["min_part_load_fischer_tropsch"],
        lifetime=costs.at["Fischer-Tropsch", "lifetime"],
    )

    # naphtha
    demand_factor = options["HVC_demand_factor"]
    if demand_factor != 1:
        logger.warning(f"Changing HVC demand by {demand_factor * 100 - 100:+.2f}%.")

    p_set_naphtha = (
        demand_factor
        * industrial_demand.loc[nodes, "naphtha"].rename(
            lambda x: x + " naphtha for industry"
        )
        / nhours
    )

    if not options["regional_oil_demand"]:
        p_set_naphtha = p_set_naphtha.sum()

    n.add(
        "Bus",
        spatial.oil.naphtha,
        location=spatial.oil.demand_locations,
        carrier="naphtha for industry",
        unit="MWh_LHV",
    )

    n.add(
        "Load",
        spatial.oil.naphtha,
        bus=spatial.oil.naphtha,
        carrier="naphtha for industry",
        p_set=p_set_naphtha,
    )

    # some CO2 from naphtha are process emissions from steam cracker
    # rest of CO2 released to atmosphere either in waste-to-energy or decay
    process_co2_per_naphtha = (
        industrial_demand.loc[nodes, "process emission from feedstock"].sum()
        / industrial_demand.loc[nodes, "naphtha"].sum()
    )
    emitted_co2_per_naphtha = costs.at["oil", "CO2 intensity"] - process_co2_per_naphtha

    non_sequestered = 1 - get(
        cf_industry["HVC_environment_sequestration_fraction"],
        investment_year,
    )

    if cf_industry["waste_to_energy"] or cf_industry["waste_to_energy_cc"]:
        non_sequestered_hvc_locations = (
            pd.Index(spatial.oil.demand_locations) + " non-sequestered HVC"
        )

        n.add(
            "Bus",
            non_sequestered_hvc_locations,
            location=spatial.oil.demand_locations,
            carrier="non-sequestered HVC",
            unit="MWh_LHV",
        )

        n.add(
            "Link",
            spatial.oil.naphtha,
            bus0=spatial.oil.nodes,
            bus1=spatial.oil.naphtha,
            bus2=non_sequestered_hvc_locations,
            bus3=spatial.co2.process_emissions,
            carrier="naphtha for industry",
            p_nom_extendable=True,
            efficiency2=non_sequestered
            * emitted_co2_per_naphtha
            / costs.at["oil", "CO2 intensity"],
            efficiency3=process_co2_per_naphtha,
        )

        if options["biomass"] and options["municipal_solid_waste"]:
            n.add(
                "Link",
                spatial.msw.locations,
                bus0=spatial.msw.nodes,
                bus1=non_sequestered_hvc_locations,
                bus2="co2 atmosphere",
                carrier="municipal solid waste",
                p_nom_extendable=True,
                efficiency=1.0,
                efficiency2=-costs.at[
                    "oil", "CO2 intensity"
                ],  # because msw is co2 neutral and will be burned in waste CHP or decomposed as oil
            )

        n.add(
            "Link",
            spatial.oil.demand_locations,
            suffix=" HVC to air",
            bus0=non_sequestered_hvc_locations,
            bus1="co2 atmosphere",
            carrier="HVC to air",
            p_nom_extendable=True,
            efficiency=costs.at["oil", "CO2 intensity"],
        )

        if len(non_sequestered_hvc_locations) == 1:
            waste_source = non_sequestered_hvc_locations[0]
        else:
            waste_source = non_sequestered_hvc_locations

        if cf_industry["waste_to_energy"]:
            urban_central = spatial.nodes + " urban central heat"
            existing_urban_central = n.buses.index[
                n.buses.carrier == "urban central heat"
            ]
            urban_central_nodes = urban_central.map(
                lambda x: x if x in existing_urban_central else ""
            )
            n.add(
                "Link",
                spatial.nodes + " waste CHP",
                bus0=waste_source,
                bus1=spatial.nodes,
                bus2=urban_central_nodes,
                bus3="co2 atmosphere",
                carrier="waste CHP",
                p_nom_extendable=True,
                capital_cost=costs.at["waste CHP", "capital_cost"]
                * costs.at["waste CHP", "efficiency"],
                marginal_cost=costs.at["waste CHP", "VOM"],
                efficiency=costs.at["waste CHP", "efficiency"],
                efficiency2=costs.at["waste CHP", "efficiency-heat"],
                efficiency3=costs.at["oil", "CO2 intensity"],
                lifetime=costs.at["waste CHP", "lifetime"],
            )

        if cf_industry["waste_to_energy_cc"]:
            n.add(
                "Link",
                spatial.nodes + " waste CHP CC",
                bus0=waste_source,
                bus1=spatial.nodes,
                bus2=urban_central_nodes,
                bus3="co2 atmosphere",
                bus4=spatial.co2.nodes,
                carrier="waste CHP CC",
                p_nom_extendable=True,
                capital_cost=costs.at["waste CHP CC", "capital_cost"]
                * costs.at["waste CHP CC", "efficiency"]
                + costs.at["biomass CHP capture", "capital_cost"]
                * costs.at["oil", "CO2 intensity"],
                marginal_cost=costs.at["waste CHP CC", "VOM"],
                efficiency=costs.at["waste CHP CC", "efficiency"],
                efficiency2=costs.at["waste CHP CC", "efficiency-heat"],
                efficiency3=costs.at["oil", "CO2 intensity"]
                * (1 - options["cc_fraction"]),
                efficiency4=costs.at["oil", "CO2 intensity"] * options["cc_fraction"],
                lifetime=costs.at["waste CHP CC", "lifetime"],
            )

    else:
        n.add(
            "Link",
            spatial.oil.naphtha,
            bus0=spatial.oil.nodes,
            bus1=spatial.oil.naphtha,
            bus2="co2 atmosphere",
            bus3=spatial.co2.process_emissions,
            carrier="naphtha for industry",
            p_nom_extendable=True,
            efficiency2=emitted_co2_per_naphtha * non_sequestered,
            efficiency3=process_co2_per_naphtha,
        )

    # aviation
    demand_factor = options["aviation_demand_factor"]
    if demand_factor != 1:
        logger.warning(
            f"Changing aviation demand by {demand_factor * 100 - 100:+.2f}%."
        )

    all_aviation = ["total international aviation", "total domestic aviation"]

    p_set = (
        demand_factor
        * pop_weighted_energy_totals.loc[nodes, all_aviation].sum(axis=1)
        * 1e6
        / nhours
    ).rename(lambda x: x + " kerosene for aviation")

    if not options["regional_oil_demand"]:
        p_set = p_set.sum()

    n.add(
        "Bus",
        spatial.oil.kerosene,
        location=spatial.oil.demand_locations,
        carrier="kerosene for aviation",
        unit="MWh_LHV",
    )

    n.add(
        "Load",
        spatial.oil.kerosene,
        bus=spatial.oil.kerosene,
        carrier="kerosene for aviation",
        p_set=p_set,
    )

    n.add(
        "Link",
        spatial.oil.kerosene,
        bus0=spatial.oil.nodes,
        bus1=spatial.oil.kerosene,
        bus2="co2 atmosphere",
        carrier="kerosene for aviation",
        p_nom_extendable=True,
        efficiency2=costs.at["oil", "CO2 intensity"],
    )

    if options["methanol"]["methanol_to_kerosene"]:
        add_methanol_to_kerosene(n, costs)

    # TODO simplify bus expression
    n.add(
        "Load",
        nodes,
        suffix=" low-temperature heat for industry",
        bus=[
            (
                node + " urban central heat"
                if node + " urban central heat" in n.buses.index
                else node + " services urban decentral heat"
            )
            for node in nodes
        ],
        carrier="low-temperature heat for industry",
        p_set=industrial_demand.loc[nodes, "low-temperature heat"] / nhours,
    )

    # remove today's industrial electricity demand by scaling down total electricity demand
    for ct in n.buses.country.dropna().unique():
        # TODO map onto n.bus.country

        loads_i = n.loads.index[
            (n.loads.index.str[:2] == ct) & (n.loads.carrier == "electricity")
        ]
        if n.loads_t.p_set[loads_i].empty:
            continue
        factor = (
            1
            - industrial_demand.loc[loads_i, "current electricity"].sum()
            / n.loads_t.p_set[loads_i].sum().sum()
        )
        n.loads_t.p_set[loads_i] *= factor

    n.add(
        "Load",
        nodes,
        suffix=" industry electricity",
        bus=nodes,
        carrier="industry electricity",
        p_set=industrial_demand.loc[nodes, "electricity"] / nhours,
    )

    n.add(
        "Bus",
        spatial.co2.process_emissions,
        location=spatial.co2.locations,
        carrier="process emissions",
        unit="t_co2",
    )

    if options["co2_spatial"] or options["co2_network"]:
        p_set = (
            -industrial_demand.loc[nodes, "process emission"].rename(
                index=lambda x: x + " process emissions"
            )
            / nhours
        )
    else:
        p_set = -industrial_demand.loc[nodes, "process emission"].sum() / nhours

    n.add(
        "Load",
        spatial.co2.process_emissions,
        bus=spatial.co2.process_emissions,
        carrier="process emissions",
        p_set=p_set,
    )

    n.add(
        "Link",
        spatial.co2.process_emissions,
        bus0=spatial.co2.process_emissions,
        bus1="co2 atmosphere",
        carrier="process emissions",
        p_nom_extendable=True,
        efficiency=1.0,
    )

    # assume enough local waste heat for CC
    n.add(
        "Link",
        spatial.co2.locations,
        suffix=" process emissions CC",
        bus0=spatial.co2.process_emissions,
        bus1="co2 atmosphere",
        bus2=spatial.co2.nodes,
        carrier="process emissions CC",
        p_nom_extendable=True,
        capital_cost=costs.at["cement capture", "capital_cost"],
        efficiency=1 - costs.at["cement capture", "capture_rate"],
        efficiency2=costs.at["cement capture", "capture_rate"],
        lifetime=costs.at["cement capture", "lifetime"],
    )

    if options["ammonia"]:
        if options["ammonia"] == "regional":
            p_set = (
                industrial_demand.loc[spatial.ammonia.locations, "ammonia"].rename(
                    index=lambda x: x + " NH3"
                )
                / nhours
            )
        else:
            p_set = industrial_demand["ammonia"].sum() / nhours

        n.add(
            "Load",
            spatial.ammonia.nodes,
            bus=spatial.ammonia.nodes,
            carrier="NH3",
            p_set=p_set,
        )

    if industrial_demand[["coke", "coal"]].sum().sum() > 0:
        add_carrier_buses(n, "coal")

        mwh_coal_per_mwh_coke = 1.366  # from eurostat energy balance
        p_set = (
            industrial_demand["coal"]
            + mwh_coal_per_mwh_coke * industrial_demand["coke"]
        ) / nhours

        p_set.rename(lambda x: x + " coal for industry", inplace=True)

        if not options["regional_coal_demand"]:
            p_set = p_set.sum()

        n.add(
            "Bus",
            spatial.coal.industry,
            location=spatial.coal.demand_locations,
            carrier="coal for industry",
            unit="MWh_LHV",
        )

        n.add(
            "Load",
            spatial.coal.industry,
            bus=spatial.coal.industry,
            carrier="coal for industry",
            p_set=p_set,
        )

        n.add(
            "Link",
            spatial.coal.industry,
            bus0=spatial.coal.nodes,
            bus1=spatial.coal.industry,
            bus2="co2 atmosphere",
            carrier="coal for industry",
            p_nom_extendable=True,
            efficiency2=costs.at["coal", "CO2 intensity"],
        )


def add_waste_heat(n):
    # TODO options?

    logger.info("Add possibility to use industrial waste heat in district heating")

    # AC buses with district heating
    urban_central = n.buses.index[n.buses.carrier == "urban central heat"]
    if not urban_central.empty:
        urban_central = urban_central.str[: -len(" urban central heat")]

        link_carriers = n.links.carrier.unique()

        # TODO what is the 0.95 and should it be a config option?
        if (
            options["use_fischer_tropsch_waste_heat"]
            and "Fischer-Tropsch" in link_carriers
        ):
            n.links.loc[urban_central + " Fischer-Tropsch", "bus3"] = (
                urban_central + " urban central heat"
            )
            n.links.loc[urban_central + " Fischer-Tropsch", "efficiency3"] = (
                0.95 - n.links.loc[urban_central + " Fischer-Tropsch", "efficiency"]
            ) * options["use_fischer_tropsch_waste_heat"]

        if options["use_methanation_waste_heat"] and "Sabatier" in link_carriers:
            n.links.loc[urban_central + " Sabatier", "bus3"] = (
                urban_central + " urban central heat"
            )
            n.links.loc[urban_central + " Sabatier", "efficiency3"] = (
                0.95 - n.links.loc[urban_central + " Sabatier", "efficiency"]
            ) * options["use_methanation_waste_heat"]

        # DEA quotes 15% of total input (11% of which are high-value heat)
        if options["use_haber_bosch_waste_heat"] and "Haber-Bosch" in link_carriers:
            n.links.loc[urban_central + " Haber-Bosch", "bus3"] = (
                urban_central + " urban central heat"
            )
            total_energy_input = (
                cf_industry["MWh_H2_per_tNH3_electrolysis"]
                + cf_industry["MWh_elec_per_tNH3_electrolysis"]
            ) / cf_industry["MWh_NH3_per_tNH3"]
            electricity_input = (
                cf_industry["MWh_elec_per_tNH3_electrolysis"]
                / cf_industry["MWh_NH3_per_tNH3"]
            )
            n.links.loc[urban_central + " Haber-Bosch", "efficiency3"] = (
                0.15 * total_energy_input / electricity_input
            ) * options["use_haber_bosch_waste_heat"]

        if (
            options["use_methanolisation_waste_heat"]
            and "methanolisation" in link_carriers
        ):
            n.links.loc[urban_central + " methanolisation", "bus4"] = (
                urban_central + " urban central heat"
            )
            n.links.loc[urban_central + " methanolisation", "efficiency4"] = (
                costs.at["methanolisation", "heat-output"]
                / costs.at["methanolisation", "hydrogen-input"]
            ) * options["use_methanolisation_waste_heat"]

        # TODO integrate usable waste heat efficiency into technology-data from DEA
        if (
            options["use_electrolysis_waste_heat"]
            and "H2 Electrolysis" in link_carriers
        ):
            n.links.loc[urban_central + " H2 Electrolysis", "bus2"] = (
                urban_central + " urban central heat"
            )
            n.links.loc[urban_central + " H2 Electrolysis", "efficiency2"] = (
                0.84 - n.links.loc[urban_central + " H2 Electrolysis", "efficiency"]
            ) * options["use_electrolysis_waste_heat"]

        if options["use_fuel_cell_waste_heat"] and "H2 Fuel Cell" in link_carriers:
            n.links.loc[urban_central + " H2 Fuel Cell", "bus2"] = (
                urban_central + " urban central heat"
            )
            n.links.loc[urban_central + " H2 Fuel Cell", "efficiency2"] = (
                0.95 - n.links.loc[urban_central + " H2 Fuel Cell", "efficiency"]
            ) * options["use_fuel_cell_waste_heat"]


def add_agriculture(n, costs):
    logger.info("Add agriculture, forestry and fishing sector.")

    nodes = pop_layout.index
    nhours = n.snapshot_weightings.generators.sum()

    # electricity

    n.add(
        "Load",
        nodes,
        suffix=" agriculture electricity",
        bus=nodes,
        carrier="agriculture electricity",
        p_set=pop_weighted_energy_totals.loc[nodes, "total agriculture electricity"]
        * 1e6
        / nhours,
    )

    # heat

    n.add(
        "Load",
        nodes,
        suffix=" agriculture heat",
        bus=nodes + " services rural heat",
        carrier="agriculture heat",
        p_set=pop_weighted_energy_totals.loc[nodes, "total agriculture heat"]
        * 1e6
        / nhours,
    )

    # machinery

    electric_share = get(
        options["agriculture_machinery_electric_share"], investment_year
    )
    oil_share = get(options["agriculture_machinery_oil_share"], investment_year)

    total_share = electric_share + oil_share
    if total_share != 1:
        logger.warning(
            f"Total agriculture machinery shares sum up to {total_share:.2%}, corresponding to increased or decreased demand assumptions."
        )

    machinery_nodal_energy = (
        pop_weighted_energy_totals.loc[nodes, "total agriculture machinery"] * 1e6
    )

    if electric_share > 0:
        efficiency_gain = (
            options["agriculture_machinery_fuel_efficiency"]
            / options["agriculture_machinery_electric_efficiency"]
        )

        n.add(
            "Load",
            nodes,
            suffix=" agriculture machinery electric",
            bus=nodes,
            carrier="agriculture machinery electric",
            p_set=electric_share / efficiency_gain * machinery_nodal_energy / nhours,
        )

    if oil_share > 0:
        p_set = (
            oil_share
            * machinery_nodal_energy.rename(lambda x: x + " agriculture machinery oil")
            / nhours
        )

        if not options["regional_oil_demand"]:
            p_set = p_set.sum()

        n.add(
            "Bus",
            spatial.oil.agriculture_machinery,
            location=spatial.oil.demand_locations,
            carrier="agriculture machinery oil",
            unit="MWh_LHV",
        )

        n.add(
            "Load",
            spatial.oil.agriculture_machinery,
            bus=spatial.oil.agriculture_machinery,
            carrier="agriculture machinery oil",
            p_set=p_set,
        )

        n.add(
            "Link",
            spatial.oil.agriculture_machinery,
            bus0=spatial.oil.nodes,
            bus1=spatial.oil.agriculture_machinery,
            bus2="co2 atmosphere",
            carrier="agriculture machinery oil",
            p_nom_extendable=True,
            efficiency2=costs.at["oil", "CO2 intensity"],
        )


def decentral(n):
    """
    Removes the electricity transmission system.
    """
    n.lines.drop(n.lines.index, inplace=True)
    n.links.drop(n.links.index[n.links.carrier.isin(["DC", "B2B"])], inplace=True)


def remove_h2_network(n):
    n.links.drop(
        n.links.index[n.links.carrier.str.contains("H2 pipeline")], inplace=True
    )

    if "EU H2 Store" in n.stores.index:
        n.stores.drop("EU H2 Store", inplace=True)


def limit_individual_line_extension(n, maxext):
    logger.info(f"Limiting new HVAC and HVDC extensions to {maxext} MW")
    n.lines["s_nom_max"] = n.lines["s_nom"] + maxext
    hvdc = n.links.index[n.links.carrier == "DC"]
    n.links.loc[hvdc, "p_nom_max"] = n.links.loc[hvdc, "p_nom"] + maxext


aggregate_dict = {
    "p_nom": pd.Series.sum,
    "s_nom": pd.Series.sum,
    "v_nom": "max",
    "v_mag_pu_max": "min",
    "v_mag_pu_min": "max",
    "p_nom_max": pd.Series.sum,
    "s_nom_max": pd.Series.sum,
    "p_nom_min": pd.Series.sum,
    "s_nom_min": pd.Series.sum,
    "v_ang_min": "max",
    "v_ang_max": "min",
    "terrain_factor": "mean",
    "num_parallel": "sum",
    "p_set": "sum",
    "e_initial": "sum",
    "e_nom": pd.Series.sum,
    "e_nom_max": pd.Series.sum,
    "e_nom_min": pd.Series.sum,
    "state_of_charge_initial": "sum",
    "state_of_charge_set": "sum",
    "inflow": "sum",
    "p_max_pu": "first",
    "x": "mean",
    "y": "mean",
}


def cluster_heat_buses(n):
    """
    Cluster residential and service heat buses to one representative bus.

    This can be done to save memory and speed up optimisation
    """

    def define_clustering(attributes, aggregate_dict):
        """
        Define how attributes should be clustered.
        Input:
            attributes    : pd.Index()
            aggregate_dict: dictionary (key: name of attribute, value
                                        clustering method)

        Returns:
            agg           : clustering dictionary
        """
        keys = attributes.intersection(aggregate_dict.keys())
        agg = dict(
            zip(
                attributes.difference(keys),
                ["first"] * len(df.columns.difference(keys)),
            )
        )
        for key in keys:
            agg[key] = aggregate_dict[key]
        return agg

    logger.info("Cluster residential and service heat buses.")
    components = ["Bus", "Carrier", "Generator", "Link", "Load", "Store"]

    for c in n.iterate_components(components):
        df = c.df
        cols = df.columns[df.columns.str.contains("bus") | (df.columns == "carrier")]

        # rename columns and index
        df[cols] = df[cols].apply(
            lambda x: x.str.replace("residential ", "").str.replace("services ", ""),
            axis=1,
        )
        df = df.rename(
            index=lambda x: x.replace("residential ", "").replace("services ", "")
        )

        # cluster heat nodes
        # static dataframe
        agg = define_clustering(df.columns, aggregate_dict)
        df = df.groupby(level=0).agg(agg, numeric_only=False)
        # time-varying data
        pnl = c.pnl
        agg = define_clustering(pd.Index(pnl.keys()), aggregate_dict)
        for k in pnl.keys():

            def renamer(s):
                return s.replace("residential ", "").replace("services ", "")

            pnl[k] = pnl[k].T.groupby(renamer).agg(agg[k], numeric_only=False).T

        # remove unclustered assets of service/residential
        to_drop = c.df.index.difference(df.index)
        n.remove(c.name, to_drop)
        # add clustered assets
        to_add = df.index.difference(c.df.index)
        n.add(c.name, df.loc[to_add].index, **df.loc[to_add])


def set_temporal_aggregation(n, resolution, snapshot_weightings):
    """
    Aggregate time-varying data to the given snapshots.
    """
    if not resolution:
        logger.info("No temporal aggregation. Using native resolution.")
        return n
    elif "sn" in resolution.lower():
        # Representative snapshots are dealt with directly
        sn = int(resolution[:-2])
        logger.info("Use every %s snapshot as representative", sn)
        n.set_snapshots(n.snapshots[::sn])
        n.snapshot_weightings *= sn
        return n
    else:
        # Otherwise, use the provided snapshots
        snapshot_weightings = pd.read_csv(
            snapshot_weightings, index_col=0, parse_dates=True
        )

        # Define a series used for aggregation, mapping each hour in
        # n.snapshots to the closest previous timestep in
        # snapshot_weightings.index
        aggregation_map = (
            pd.Series(
                snapshot_weightings.index.get_indexer(n.snapshots), index=n.snapshots
            )
            .replace(-1, np.nan)
            .ffill()
            .astype(int)
            .map(lambda i: snapshot_weightings.index[i])
        )

        m = n.copy(with_time=False)
        m.set_snapshots(snapshot_weightings.index)
        m.snapshot_weightings = snapshot_weightings

        # Aggregation all time-varying data.
        for c in n.iterate_components():
            pnl = getattr(m, c.list_name + "_t")
            for k, df in c.pnl.items():
                if not df.empty:
                    if c.list_name == "stores" and k == "e_max_pu":
                        pnl[k] = df.groupby(aggregation_map).min()
                    elif c.list_name == "stores" and k == "e_min_pu":
                        pnl[k] = df.groupby(aggregation_map).max()
                    else:
                        pnl[k] = df.groupby(aggregation_map).mean()

        return m


def lossy_bidirectional_links(n, carrier, efficiencies={}):
    """Split bidirectional links into two unidirectional links to include transmission losses."""

    carrier_i = n.links.query("carrier == @carrier").index

    if (
        not any((v != 1.0) or (v >= 0) for v in efficiencies.values())
        or carrier_i.empty
    ):
        return

    efficiency_static = efficiencies.get("efficiency_static", 1)
    efficiency_per_1000km = efficiencies.get("efficiency_per_1000km", 1)
    compression_per_1000km = efficiencies.get("compression_per_1000km", 0)

    logger.info(
        f"Specified losses for {carrier} transmission "
        f"(static: {efficiency_static}, per 1000km: {efficiency_per_1000km}, compression per 1000km: {compression_per_1000km}). "
        "Splitting bidirectional links."
    )

    n.links.loc[carrier_i, "p_min_pu"] = 0
    n.links.loc[carrier_i, "efficiency"] = (
        efficiency_static
        * efficiency_per_1000km ** (n.links.loc[carrier_i, "length"] / 1e3)
    )
    rev_links = (
        n.links.loc[carrier_i].copy().rename({"bus0": "bus1", "bus1": "bus0"}, axis=1)
    )
    rev_links["length_original"] = rev_links["length"]
    rev_links["capital_cost"] = 0
    rev_links["length"] = 0
    rev_links["reversed"] = True
    rev_links.index = rev_links.index.map(lambda x: x + "-reversed")

    n.links["reversed"] = n.links.get("reversed", False)
    n.links = pd.concat([n.links, rev_links], sort=False)
    n.links["length_original"] = n.links["length_original"].fillna(n.links.length)

    # do compression losses after concatenation to take electricity consumption at bus0 in either direction
    carrier_i = n.links.query("carrier == @carrier").index
    if compression_per_1000km > 0:
        n.links.loc[carrier_i, "bus2"] = n.links.loc[carrier_i, "bus0"].map(
            n.buses.location
        )  # electricity
        n.links.loc[carrier_i, "efficiency2"] = (
            -compression_per_1000km * n.links.loc[carrier_i, "length_original"] / 1e3
        )


def add_enhanced_geothermal(
    n,
    costs,
    costs_config,
    egs_potentials,
    egs_overlap,
    egs_config,
    egs_capacity_factors=None,
):
    """
    Add Enhanced Geothermal System (EGS) potential to the network model.

    Parameters
    ----------
    n : pypsa.Network
        The PyPSA network container object.
    egs_potentials : str
        Path to CSV file containing EGS potential data.
    egs_overlap : str
        Path to CSV file defining overlap between gridded geothermal potential
        estimation and bus regions.
    costs : pd.DataFrame
        Technology cost assumptions including fields for lifetime, FOM, investment,
        and efficiency parameters.
    egs_config : dict
        Configuration for enhanced geothermal systems with keys:
        - var_cf : bool
            Whether to use time-varying capacity factors
        - flexible : bool
            Whether to add flexible operation using geothermal reservoir
        - max_hours : float
            Maximum hours of storage if flexible
        - max_boost : float
            Maximum power boost factor if flexible
    costs_config : dict
        General cost configuration containing:
        - fill_values : dict
            With key 'discount rate' for financial calculations
    egs_capacity_factors : str, optional
        Path to CSV file with time-varying capacity factors.
        Required if egs_config['var_cf'] is True.

    Returns
    -------
    None
        Modifies the network object in-place by adding EGS components.

    Notes
    -----
    Implements EGS with 2020 CAPEX from Aghahosseini et al 2021.
    The function adds various components to the network:
    - Geothermal heat generators and buses
    - Organic Rankine Cycle links for electricity generation
    - District heating links if urban central heat exists
    - Optional storage units for flexible operation
    """
    if len(spatial.geothermal_heat.nodes) > 1:
        logger.warning(
            "'add_enhanced_geothermal' not implemented for multiple geothermal nodes."
        )
    logger.info(
        "[EGS] implemented with 2020 CAPEX from Aghahosseini et al 2021: 'From hot rock to...'."
    )
    logger.info(
        "[EGS] Recommended usage scales CAPEX to future cost expectations using config 'adjustments'."
    )
    logger.info("[EGS] During this the relevant carriers are:")
    logger.info("[EGS] drilling part -> 'geothermal heat'")
    logger.info(
        "[EGS] electricity generation part -> 'geothermal organic rankine cycle'"
    )
    logger.info("[EGS] district heat distribution part -> 'geothermal district heat'")

    # matrix defining the overlap between gridded geothermal potential estimation, and bus regions
    overlap = pd.read_csv(egs_overlap, index_col=0)
    overlap.columns = overlap.columns.astype(int)
    egs_potentials = pd.read_csv(egs_potentials, index_col=0)

    Nyears = n.snapshot_weightings.generators.sum() / 8760
    dr = costs_config["fill_values"]["discount rate"]
    lt = costs.at["geothermal", "lifetime"]
    FOM = costs.at["geothermal", "FOM"]

    egs_annuity = calculate_annuity(lt, dr)

    # under egs optimism, the expected cost reductions also cover costs for ORC
    # hence, the ORC costs are no longer taken from technology-data
    orc_capex = costs.at["organic rankine cycle", "investment"]

    # cost for ORC is subtracted, as it is already included in the geothermal cost.
    # The orc cost are attributed to a separate link representing the ORC.
    # also capital_cost conversion Euro/kW -> Euro/MW

    egs_potentials["capital_cost"] = (
        (egs_annuity + FOM / (1.0 + FOM))
        * (egs_potentials["CAPEX"] * 1e3 - orc_capex)
        * Nyears
    )

    assert (egs_potentials["capital_cost"] > 0).all(), (
        "Error in EGS cost, negative values found."
    )

    orc_annuity = calculate_annuity(costs.at["organic rankine cycle", "lifetime"], dr)
    orc_capital_cost = (orc_annuity + FOM / (1 + FOM)) * orc_capex * Nyears

    efficiency_orc = costs.at["organic rankine cycle", "efficiency"]
    efficiency_dh = costs.at["geothermal", "district heat-input"]

    # p_nom_max conversion GW -> MW
    egs_potentials["p_nom_max"] = egs_potentials["p_nom_max"] * 1000.0

    # not using add_carrier_buses, as we are not interested in a Store
    n.add("Carrier", "geothermal heat")

    n.add(
        "Bus",
        spatial.geothermal_heat.nodes,
        carrier="geothermal heat",
        unit="MWh_th",
    )

    n.add(
        "Generator",
        spatial.geothermal_heat.nodes,
        bus=spatial.geothermal_heat.nodes,
        carrier="geothermal heat",
        p_nom_extendable=True,
    )

    if egs_config["var_cf"]:
        efficiency = pd.read_csv(egs_capacity_factors, parse_dates=True, index_col=0)
        logger.info("Adding Enhanced Geothermal with time-varying capacity factors.")
    else:
        efficiency = 1.0

    # if urban central heat exists, adds geothermal as CHP
    as_chp = "urban central heat" in n.loads.carrier.unique()

    if as_chp:
        logger.info("Adding EGS as Combined Heat and Power.")

    else:
        logger.info("Adding EGS for Electricity Only.")

    for bus, bus_overlap in overlap.iterrows():
        if not bus_overlap.sum():
            continue

        overlap = bus_overlap.loc[bus_overlap > 0.0]
        bus_egs = egs_potentials.loc[overlap.index]

        if not len(bus_egs):
            continue

        bus_egs["p_nom_max"] = bus_egs["p_nom_max"].multiply(bus_overlap)
        bus_egs = bus_egs.loc[bus_egs.p_nom_max > 0.0]

        appendix = " " + pd.Index(np.arange(len(bus_egs)).astype(str))

        # add surface bus
        n.add(
            "Bus",
            pd.Index([f"{bus} geothermal heat surface"]),
            location=bus,
            unit="MWh_th",
            carrier="geothermal heat",
        )

        bus_egs.index = np.arange(len(bus_egs)).astype(str)
        well_name = f"{bus} enhanced geothermal" + appendix

        if egs_config["var_cf"]:
            bus_eta = pd.concat(
                (efficiency[bus].rename(idx) for idx in well_name),
                axis=1,
            )
        else:
            bus_eta = efficiency

        p_nom_max = bus_egs["p_nom_max"]
        capital_cost = bus_egs["capital_cost"]
        bus1 = pd.Series(f"{bus} geothermal heat surface", well_name)

        # adding geothermal wells as multiple generators to represent supply curve
        n.add(
            "Link",
            well_name,
            bus0=spatial.geothermal_heat.nodes,
            bus1=bus1,
            carrier="geothermal heat",
            p_nom_extendable=True,
            p_nom_max=p_nom_max.set_axis(well_name) / efficiency_orc,
            capital_cost=capital_cost.set_axis(well_name) * efficiency_orc,
            efficiency=bus_eta.loc[n.snapshots],
            lifetime=costs.at["geothermal", "lifetime"],
        )

        # adding Organic Rankine Cycle as a single link
        n.add(
            "Link",
            bus + " geothermal organic rankine cycle",
            bus0=f"{bus} geothermal heat surface",
            bus1=bus,
            p_nom_extendable=True,
            carrier="geothermal organic rankine cycle",
            capital_cost=orc_capital_cost * efficiency_orc,
            efficiency=efficiency_orc,
            lifetime=costs.at["organic rankine cycle", "lifetime"],
        )

        if as_chp and bus + " urban central heat" in n.buses.index:
            n.add(
                "Link",
                bus + " geothermal heat district heat",
                bus0=f"{bus} geothermal heat surface",
                bus1=bus + " urban central heat",
                carrier="geothermal district heat",
                capital_cost=orc_capital_cost
                * efficiency_orc
                * costs.at["geothermal", "district heat surcharge"]
                / 100.0,
                efficiency=efficiency_dh,
                p_nom_extendable=True,
                lifetime=costs.at["geothermal", "lifetime"],
            )

        if egs_config["flexible"]:
            # this StorageUnit represents flexible operation using the geothermal reservoir.
            # Hence, it is counter-intuitive to install it at the surface bus,
            # this is however the more lean and computationally efficient solution.

            max_hours = egs_config["max_hours"]
            boost = egs_config["max_boost"]

            n.add(
                "StorageUnit",
                bus + " geothermal reservoir",
                bus=f"{bus} geothermal heat surface",
                carrier="geothermal heat",
                p_nom_extendable=True,
                p_min_pu=-boost,
                max_hours=max_hours,
                cyclic_state_of_charge=True,
            )


# %%
if __name__ == "__main__":
    if "snakemake" not in globals():
        from _helpers import mock_snakemake

        snakemake = mock_snakemake(
            "prepare_sector_network",
            opts="",
            clusters="38",
            ll="vopt",
            sector_opts="",
            planning_horizons="2030",
        )

    configure_logging(snakemake)
    set_scenario_config(snakemake)
    update_config_from_wildcards(snakemake.config, snakemake.wildcards)

    options = snakemake.params.sector
    cf_industry = snakemake.params.industry

    investment_year = int(snakemake.wildcards.planning_horizons)

    n = pypsa.Network(snakemake.input.network)

    pop_layout = pd.read_csv(snakemake.input.clustered_pop_layout, index_col=0)
    nhours = n.snapshot_weightings.generators.sum()
    nyears = nhours / 8760

    costs = prepare_costs(
        snakemake.input.costs,
        snakemake.params.costs,
        nyears,
    )

    pop_weighted_energy_totals = (
        pd.read_csv(snakemake.input.pop_weighted_energy_totals, index_col=0) * nyears
    )
    pop_weighted_heat_totals = (
        pd.read_csv(snakemake.input.pop_weighted_heat_totals, index_col=0) * nyears
    )
    pop_weighted_energy_totals.update(pop_weighted_heat_totals)

    carriers_to_keep = snakemake.params.pypsa_eur
    profiles = {
        key: snakemake.input[key]
        for key in snakemake.input.keys()
        if key.startswith("profile")
    }
    landfall_lengths = {
        tech: settings["landfall_length"]
        for tech, settings in snakemake.params.renewable.items()
        if "landfall_length" in settings.keys()
    }
    patch_electricity_network(n, costs, carriers_to_keep, profiles, landfall_lengths)

    fn = snakemake.input.heating_efficiencies
    year = int(snakemake.params["energy_totals_year"])
    heating_efficiencies = pd.read_csv(fn, index_col=[1, 0]).loc[year]

    spatial = define_spatial(pop_layout.index, options)

    if snakemake.params.foresight in ["myopic", "perfect"]:
        add_lifetime_wind_solar(n, costs)

        conventional = snakemake.params.conventional_carriers
        for carrier in conventional:
            add_carrier_buses(n, carrier)

    add_eu_bus(n)

    add_co2_tracking(
        n,
        costs,
        options,
        sequestration_potential_file=snakemake.input.sequestration_potential,
    )

    add_generation(n, costs)

    add_storage_and_grids(
        n=n,
        costs=costs,
        pop_layout=pop_layout,
        h2_cavern_file=snakemake.input.h2_cavern,
        cavern_types=snakemake.params.sector["hydrogen_underground_storage_locations"],
        clustered_gas_network_file=snakemake.input.clustered_gas_network,
        gas_input_nodes_file=snakemake.input.gas_input_nodes_simplified,
        spatial=spatial,
        options=options,
    )

    if options["transport"]:
        add_land_transport(
            n=n,
            costs=costs,
            transport_demand_file=snakemake.input.transport_demand,
            transport_data_file=snakemake.input.transport_data,
            avail_profile_file=snakemake.input.avail_profile,
            dsm_profile_file=snakemake.input.dsm_profile,
            temp_air_total_file=snakemake.input.temp_air_total,
            options=options,
            investment_year=investment_year,
            nodes=spatial.nodes,
            logger=logger,
        )

    if options["heating"]:
        add_heat(
            n=n,
            costs=costs,
            cop_profiles_file=snakemake.input.cop_profiles,
            direct_heat_source_utilisation_profile_file=snakemake.input.direct_heat_source_utilisation_profiles,
            hourly_heat_demand_total_file=snakemake.input.hourly_heat_demand_total,
            district_heat_share_file=snakemake.input.district_heat_share,
            solar_thermal_total_file=snakemake.input.solar_thermal_total,
            retro_cost_file=snakemake.input.retro_cost,
            floor_area_file=snakemake.input.floor_area,
            heat_source_profile_files={
                source: snakemake.input[source]
                for source in snakemake.params.limited_heat_sources
                if source in snakemake.input.keys()
            },
            params=snakemake.params,
            pop_weighted_energy_totals=pop_weighted_energy_totals,
            heating_efficiencies=heating_efficiencies,
            pop_layout=pop_layout,
            spatial=spatial,
            options=options,
            investment_year=investment_year,
        )

    if options["biomass"]:
        add_biomass(
            n=n,
            costs=costs,
            options=options,
            spatial=spatial,
            cf_industry=cf_industry,
            pop_layout=pop_layout,
            biomass_potentials_file=snakemake.input.biomass_potentials,
            biomass_transport_costs_file=snakemake.input.biomass_transport_costs,
        )

    if options["ammonia"]:
        add_ammonia(n, costs)

    if options["methanol"]:
        add_methanol(n, costs)

    if options["industry"]:
        add_industry(
            n=n,
            costs=costs,
            industrial_demand_file=snakemake.input.industrial_demand,
            shipping_demand_file=snakemake.input.shipping_demand,
            pop_layout=pop_layout,
            pop_weighted_energy_totals=pop_weighted_energy_totals,
            options=options,
            spatial=spatial,
            cf_industry=cf_industry,
            investment_year=investment_year,
        )

    if options["heating"]:
        add_waste_heat(n)

    if options["agriculture"]:  # requires H and I
        add_agriculture(n, costs)

    if options["dac"]:
        add_dac(n, costs)

    if not options["electricity_transmission_grid"]:
        decentral(n)

    if not options["H2_network"]:
        remove_h2_network(n)

    if options["co2_network"]:
        add_co2_network(
            n,
            costs,
            co2_network_cost_factor=snakemake.config["sector"][
                "co2_network_cost_factor"
            ],
        )

    if options["allam_cycle_gas"]:
        add_allam_gas(n, costs)

    n = set_temporal_aggregation(
        n, snakemake.params.time_resolution, snakemake.input.snapshot_weightings
    )

    co2_budget = snakemake.params.co2_budget
    if isinstance(co2_budget, str) and co2_budget.startswith("cb"):
        fn = "results/" + snakemake.params.RDIR + "/csvs/carbon_budget_distribution.csv"
        if not os.path.exists(fn):
            emissions_scope = snakemake.params.emissions_scope
            input_co2 = snakemake.input.co2
            build_carbon_budget(
                co2_budget,
                snakemake.input.eurostat,
                fn,
                emissions_scope,
                input_co2,
                options,
                snakemake.params.countries,
                snakemake.params.planning_horizons,
            )
        co2_cap = pd.read_csv(fn, index_col=0).squeeze()
        limit = co2_cap.loc[investment_year]
    else:
        limit = get(co2_budget, investment_year)
    add_co2limit(
        n,
        options,
        snakemake.input.co2_totals_name,
        snakemake.params.countries,
        nyears,
        limit,
    )

    maxext = snakemake.params["lines"]["max_extension"]
    if maxext is not None:
        limit_individual_line_extension(n, maxext)

    if options["electricity_distribution_grid"]:
        insert_electricity_distribution_grid(n, costs)

    if options["enhanced_geothermal"].get("enable", False):
        logger.info("Adding Enhanced Geothermal Systems (EGS).")
        add_enhanced_geothermal(
            n,
            costs=costs,
            costs_config=snakemake.config["costs"],
            egs_potentials=snakemake.input["egs_potentials"],
            egs_overlap=snakemake.input["egs_overlap"],
            egs_config=snakemake.params["sector"]["enhanced_geothermal"],
            egs_capacity_factors="path/to/capacity_factors.csv",
        )

    if options["gas_distribution_grid"]:
        insert_gas_distribution_costs(n, costs)

    if options["electricity_grid_connection"]:
        add_electricity_grid_connection(n, costs)

    for k, v in options["transmission_efficiency"].items():
        lossy_bidirectional_links(n, k, v)

    # Workaround: Remove lines with conflicting (and unrealistic) properties
    # cf. https://github.com/PyPSA/pypsa-eur/issues/444
    if snakemake.config["solving"]["options"]["transmission_losses"]:
        idx = n.lines.query("num_parallel == 0").index
        logger.info(
            f"Removing {len(idx)} line(s) with properties conflicting with transmission losses functionality."
        )
        n.remove("Line", idx)

    first_year_myopic = (snakemake.params.foresight in ["myopic", "perfect"]) and (
        snakemake.params.planning_horizons[0] == investment_year
    )

    if options["cluster_heat_buses"] and not first_year_myopic:
        cluster_heat_buses(n)

    maybe_adjust_costs_and_potentials(
        n, snakemake.params["adjustments"], investment_year
    )

    n.meta = dict(snakemake.config, **dict(wildcards=dict(snakemake.wildcards)))

    sanitize_carriers(n, snakemake.config)
    sanitize_locations(n)

    n.export_to_netcdf(snakemake.output[0])<|MERGE_RESOLUTION|>--- conflicted
+++ resolved
@@ -3023,8 +3023,7 @@
     """
     logger.info("Add biomass")
 
-<<<<<<< HEAD
-    biomass_potentials = pd.read_csv(snakemake.input.biomass_potentials, index_col=0)
+    biomass_potentials = pd.read_csv(biomass_potentials_file, index_col=0)
     biomass_types = list(snakemake.params["biomass"]["classes"].keys())
     biomass_types.remove("not included")
     # Creates a costs dictionary for the biomass carriers, if a carrier consists of multiple biomass types, a (unweighted!) cost average is calculated
@@ -3039,9 +3038,6 @@
     biomass_types.remove("municipal solid waste")
     logger.info(f"biomass_types: {biomass_types}")
     logger.info(f"biomass_costs: {biomass_costs}")
-=======
-    biomass_potentials = pd.read_csv(biomass_potentials_file, index_col=0)
->>>>>>> 5e782352
 
     # need to aggregate potentials if gas not nodally resolved
     if options["gas_network"]:
@@ -3777,13 +3773,508 @@
         )
 
 
-<<<<<<< HEAD
 def add_low_t_industry(n, nodes, industrial_demand, costs, must_run):
     """
     Add low temperature heat for industry.
     """
     logger.info("Add low temperature industry.")
-=======
+
+    n.madd(
+        "Bus",
+        nodes + " lowT industry",
+        location=nodes,
+        carrier="lowT industry",
+        unit="MWh_LHV",
+    )
+
+    n.madd(
+        "Load",
+        nodes,
+        suffix=" lowT industry",
+        bus=nodes + " lowT industry",
+        carrier="lowT industry",
+        p_set=industrial_demand.loc[nodes, "solid biomass"] / 8760.0,
+    )
+
+    if (
+        options["industry_t"]["low_T"]["biomass"]
+        or not options["industry_t"]["endogen"]
+    ):
+        n.madd(
+            "Link",
+            nodes,
+            suffix=" solid biomass for lowT industry",
+            bus0=spatial.biomass.nodes,
+            bus1=nodes + " lowT industry",
+            carrier="lowT industry solid biomass",
+            p_nom_extendable=True,
+            p_min_pu=must_run,
+            efficiency=costs.at["solid biomass boiler steam", "efficiency"],
+            capital_cost=costs.at["solid biomass boiler steam", "fixed"]
+            * costs.at["solid biomass boiler steam", "efficiency"],
+            marginal_cost=costs.at["solid biomass boiler steam", "VOM"],
+            lifetime=costs.at["solid biomass boiler steam", "lifetime"],
+        )
+
+        n.madd(
+            "Link",
+            nodes,
+            suffix=" solid biomass for lowT industry CC",
+            bus0=spatial.biomass.nodes,
+            bus1=nodes + " lowT industry",
+            bus2="co2 atmosphere",
+            bus3=spatial.co2.nodes,
+            carrier="lowT industry solid biomass CC",
+            p_nom_extendable=True,
+            p_min_pu=must_run,
+            efficiency=costs.at["solid biomass boiler steam CC", "efficiency"],
+            capital_cost=costs.at["solid biomass boiler steam CC", "fixed"]
+            * costs.at["solid biomass boiler steam CC", "efficiency"]
+            + costs.at["biomass CHP capture", "fixed"]
+            * costs.at["solid biomass", "CO2 intensity"],
+            marginal_cost=costs.at["solid biomass boiler steam CC", "VOM"],
+            efficiency2=-costs.at["solid biomass", "CO2 intensity"]
+            * costs.at["biomass CHP capture", "capture_rate"],
+            efficiency3=costs.at["solid biomass", "CO2 intensity"]
+            * costs.at["biomass CHP capture", "capture_rate"],
+            lifetime=costs.at["solid biomass boiler steam CC", "lifetime"],
+        )
+
+    if options["industry_t"]["low_T"]["methane"]:
+        n.madd(
+            "Link",
+            nodes,
+            suffix=" gas for lowT industry",
+            bus0=spatial.gas.nodes,
+            bus1=nodes + " lowT industry",
+            bus2="co2 atmosphere",
+            carrier="lowT industry methane",
+            p_nom_extendable=True,
+            p_min_pu=must_run,
+            efficiency=costs.at["gas boiler steam", "efficiency"],
+            capital_cost=costs.at["gas boiler steam", "fixed"]
+            * costs.at["gas boiler steam", "efficiency"],
+            marginal_cost=costs.at["gas boiler steam", "VOM"],
+            efficiency2=costs.at["gas", "CO2 intensity"],
+            lifetime=costs.at["gas boiler steam", "lifetime"],
+        )
+
+        eta = (
+            costs.at["gas boiler steam", "efficiency"]
+            - costs.at["gas", "CO2 intensity"]
+            * costs.at["biomass CHP capture", "heat-input"]
+        )
+        n.madd(
+            "Link",
+            nodes,
+            suffix=" gas for lowT industry CC",
+            bus0=spatial.gas.nodes,
+            bus1=nodes + " lowT industry",
+            bus2=spatial.co2.nodes,
+            bus3="co2 atmosphere",
+            carrier="lowT industry methane CC",
+            p_nom_extendable=True,
+            p_min_pu=must_run,
+            efficiency=eta,
+            capital_cost=costs.at["gas boiler steam", "fixed"]
+            * costs.at["gas boiler steam", "efficiency"]
+            + costs.at["biomass CHP capture", "fixed"]
+            * costs.at["gas", "CO2 intensity"],
+            marginal_cost=costs.at["gas boiler steam", "VOM"],
+            efficiency3=costs.at["gas", "CO2 intensity"]
+            * (1 - costs.at["biomass CHP capture", "capture_rate"]),
+            efficiency2=costs.at["gas", "CO2 intensity"]
+            * costs.at["biomass CHP capture", "capture_rate"],
+            lifetime=costs.at["gas boiler steam", "lifetime"],
+        )
+
+    if options["industry_t"]["low_T"]["heat_pumps"]:
+        # high temperature industrial heat pump can heat up to 150°C
+        eta = costs.at["industrial heat pump high temperature", "efficiency"]
+        n.madd(
+            "Link",
+            nodes,
+            suffix=" industrial heat pump steam for lowT industry",
+            bus0=nodes,
+            bus1=nodes + " lowT industry",
+            carrier="lowT industry heat pump",
+            p_nom_extendable=True,
+            p_min_pu=must_run,
+            efficiency=eta,
+            capital_cost=costs.at["industrial heat pump high temperature", "fixed"]
+            * eta,
+            marginal_cost=costs.at["industrial heat pump high temperature", "VOM"],
+            lifetime=costs.at["industrial heat pump high temperature", "lifetime"],
+        )
+
+    if options["industry_t"]["low_T"]["electric_boiler"]:
+        n.madd(
+            "Link",
+            nodes,
+            suffix=" electricity for lowT industry",
+            bus0=nodes,
+            bus1=nodes + " lowT industry",
+            carrier="lowT industry electricity",
+            p_nom_extendable=True,
+            p_min_pu=must_run,
+            efficiency=costs.at["electric boiler steam", "efficiency"],
+            capital_cost=costs.at["electric boiler steam", "fixed"]
+            * costs.at["electric boiler steam", "efficiency"],
+            marginal_cost=costs.at["electric boiler steam", "VOM"],
+            lifetime=costs.at["electric boiler steam", "lifetime"],
+        )
+
+
+def add_medium_t_industry(n, nodes, industrial_demand, costs, must_run):
+    """
+    Add medium temperature heat for industry.
+    Medium and high temperature heat demands are taken from today's
+    industry methane demand and split according to config setting.
+    """
+
+    logger.info("Add medium temperature industry.")
+
+    n.madd(
+        "Bus",
+        nodes + " mediumT industry",
+        location=nodes,
+        carrier="mediumT industry",
+        unit="MWh_LHV",
+    )
+
+    share_m = options["industry_t"]["share_medium"]
+    n.madd(
+        "Load",
+        nodes,
+        suffix=" mediumT industry",
+        bus=nodes + " mediumT industry",
+        carrier="mediumT industry",
+        p_set=share_m * industrial_demand.loc[nodes, "methane"] / 8760.0,
+    )
+
+    if options["industry_t"]["medium_T"]["biomass"]:
+        n.madd(
+            "Link",
+            nodes,
+            suffix=" solid biomass for mediumT industry",
+            bus0=spatial.biomass.nodes,
+            bus1=nodes + " mediumT industry",
+            carrier="solid biomass for mediumT industry",
+            p_nom_extendable=True,
+            p_min_pu=must_run,
+            efficiency=costs.at["direct firing solid fuels", "efficiency"],
+            capital_cost=costs.at["direct firing solid fuels", "fixed"]
+            * costs.at["direct firing solid fuels", "efficiency"],
+            marginal_cost=costs.at["direct firing solid fuels", "VOM"]
+            + costs.at["biomass boiler", "pelletizing cost"],
+            lifetime=costs.at["direct firing solid fuels", "lifetime"],
+        )
+
+        n.madd(
+            "Link",
+            nodes,
+            suffix=" solid biomass for mediumT industry CC",
+            bus0=spatial.biomass.nodes,
+            bus1=nodes + " mediumT industry",
+            bus2=spatial.co2.nodes,
+            bus3="co2 atmosphere",
+            carrier="solid biomass for mediumT industry CC",
+            p_nom_extendable=True,
+            p_min_pu=must_run,
+            efficiency=costs.at["direct firing solid fuels CC", "efficiency"],
+            capital_cost=costs.at["direct firing solid fuels CC", "fixed"]
+            * costs.at["direct firing solid fuels CC", "efficiency"]
+            + costs.at["biomass CHP capture", "fixed"]
+            * costs.at["solid biomass", "CO2 intensity"],
+            marginal_cost=costs.at["direct firing solid fuels CC", "VOM"]
+            + costs.at["biomass boiler", "pelletizing cost"],
+            efficiency2=costs.at["solid biomass", "CO2 intensity"]
+            * costs.at["biomass CHP capture", "capture_rate"],
+            efficiency3=-costs.at["solid biomass", "CO2 intensity"]
+            * costs.at["biomass CHP capture", "capture_rate"],
+            lifetime=costs.at["direct firing solid fuels CC", "lifetime"],
+        )
+
+    if options["industry_t"]["medium_T"]["methane"]:
+        # TODO: add electricity input from DEA and adapt VOM to exclude electricity cost!
+        n.madd(
+            "Link",
+            nodes,
+            suffix=" gas for mediumT industry",
+            bus0=spatial.gas.nodes,
+            bus1=nodes + " mediumT industry",
+            bus2="co2 atmosphere",
+            carrier="gas for mediumT industry",
+            p_nom_extendable=True,
+            p_min_pu=must_run,
+            efficiency=costs.at["direct firing gas", "efficiency"],
+            efficiency2=costs.at["gas", "CO2 intensity"],
+            capital_cost=costs.at["direct firing gas", "fixed"]
+            * costs.at["direct firing gas", "efficiency"],
+            marginal_cost=costs.at["direct firing gas", "VOM"],
+            lifetime=costs.at["direct firing gas", "lifetime"],
+        )
+
+        eta = (
+            costs.at["direct firing gas", "efficiency"]
+            - costs.at["gas", "CO2 intensity"]
+            * costs.at["biomass CHP capture", "heat-input"]
+        )
+        n.madd(
+            "Link",
+            nodes,
+            suffix=" gas for mediumT industry CC",
+            bus0=spatial.gas.nodes,
+            bus1=nodes + " mediumT industry",
+            bus2=spatial.co2.nodes,
+            bus3="co2 atmosphere",
+            carrier="gas for mediumT industry CC",
+            p_nom_extendable=True,
+            p_min_pu=must_run,
+            efficiency=eta,
+            efficiency2=costs.at["gas", "CO2 intensity"]
+            * costs.at["biomass CHP capture", "capture_rate"],
+            efficiency3=costs.at["gas", "CO2 intensity"]
+            * (1 - costs.at["biomass CHP capture", "capture_rate"]),
+            capital_cost=costs.at["direct firing gas CC", "fixed"]
+            * costs.at["direct firing gas CC", "efficiency"]
+            + costs.at["biomass CHP capture", "fixed"]
+            * costs.at["gas", "CO2 intensity"],
+            marginal_cost=costs.at["direct firing gas CC", "VOM"],
+            lifetime=costs.at["direct firing gas", "lifetime"],
+        )
+
+    if options["industry_t"]["medium_T"]["hydrogen"]:
+        # TODO: research cost of industrial H2 combustion, here set to 10x methane combustion
+        n.madd(
+            "Link",
+            nodes,
+            suffix=" hydrogen for mediumT industry",
+            bus0=nodes + " H2",
+            bus1=nodes + " mediumT industry",
+            carrier="hydrogen for mediumT industry",
+            capital_cost=10
+            * costs.at["direct firing gas", "fixed"]
+            * costs.at["direct firing gas", "efficiency"],
+            marginal_cost=10 * costs.at["direct firing gas", "VOM"],
+            p_nom_extendable=True,
+            p_min_pu=must_run,
+            efficiency=costs.at["direct firing gas", "efficiency"],
+        )
+
+
+def add_high_t_industry(n, nodes, industrial_demand, costs, must_run):
+    """
+    Add high temperature heat for industry.
+    Medium and high temperature heat demands are taken from today's
+    industry methane demand and split according to config setting.
+    """
+
+    logger.info("Add high temperature industry.")
+
+    n.madd("Bus", nodes + " highT industry", location=nodes, carrier="highT industry")
+
+    share_h = options["industry_t"]["share_high"]
+
+    n.madd(
+        "Load",
+        nodes,
+        suffix=" highT industry",
+        bus=nodes + " highT industry",
+        carrier="highT industry",
+        p_set=share_h * industrial_demand.loc[nodes, "methane"] / 8760.0,
+    )
+
+    if options["industry_t"]["high_T"]["methane"]:
+        n.madd(
+            "Link",
+            nodes,
+            suffix=" gas for highT industry",
+            bus0=spatial.gas.nodes,
+            bus1=nodes + " highT industry",
+            bus2="co2 atmosphere",
+            carrier="gas for highT industry",
+            p_nom_extendable=True,
+            p_min_pu=must_run,
+            efficiency=costs.at["direct firing gas", "efficiency"],
+            efficiency2=costs.at["gas", "CO2 intensity"],
+            capital_cost=costs.at["direct firing gas", "fixed"]
+            * costs.at["direct firing gas", "efficiency"],
+            marginal_cost=costs.at["direct firing gas", "VOM"],
+            lifetime=costs.at["direct firing gas", "lifetime"],
+        )
+
+        eta = (
+            costs.at["direct firing gas", "efficiency"]
+            - costs.at["gas", "CO2 intensity"]
+            * costs.at["biomass CHP capture", "heat-input"]
+        )
+        n.madd(
+            "Link",
+            nodes,
+            suffix=" gas for highT industry CC",
+            bus0=spatial.gas.nodes,
+            bus1=nodes + " highT industry",
+            bus2=spatial.co2.nodes,
+            bus3="co2 atmosphere",
+            carrier="gas for highT industry CC",
+            p_nom_extendable=True,
+            p_min_pu=must_run,
+            efficiency=eta,
+            efficiency2=costs.at["gas", "CO2 intensity"]
+            * costs.at["biomass CHP capture", "capture_rate"],
+            efficiency3=costs.at["gas", "CO2 intensity"]
+            * (1 - costs.at["biomass CHP capture", "capture_rate"]),
+            capital_cost=costs.at["direct firing gas CC", "fixed"]
+            * costs.at["direct firing gas CC", "efficiency"]
+            + costs.at["biomass CHP capture", "fixed"]
+            * costs.at["gas", "CO2 intensity"],
+            marginal_cost=costs.at["direct firing gas CC", "VOM"],
+            lifetime=costs.at["direct firing gas", "lifetime"],
+        )
+
+    if options["industry_t"]["high_T"]["hydrogen"]:
+        # TODO: research cost of industrial H2 combustion, here set to 10x methane combustion
+        n.madd(
+            "Link",
+            nodes,
+            suffix=" hydrogen for highT industry",
+            bus0=nodes + " H2",
+            bus1=nodes + " highT industry",
+            carrier="hydrogen for highT industry",
+            capital_cost=10
+            * costs.at["direct firing gas", "fixed"]
+            * costs.at["direct firing gas", "efficiency"],
+            marginal_cost=10 * costs.at["direct firing gas", "VOM"],
+            p_nom_extendable=True,
+            p_min_pu=must_run,
+            efficiency=costs.at["direct firing gas", "efficiency"],
+            lifetime=costs.at["direct firing gas", "lifetime"],
+        )
+
+
+def add_exogen_t_industry(n, nodes, industrial_demand, costs):
+    """
+    Add heat demand for industry with exogenous supply.
+    low temperature is supplied by biomass medium and high temperature
+    is supplied by gas
+    """
+
+    n.add(
+        "Bus",
+        spatial.biomass.industry,
+        location=spatial.biomass.locations,
+        carrier="solid biomass for industry",
+        unit="MWh_LHV",
+    )
+
+    if options.get("biomass_spatial", options["biomass_transport"]):
+        p_set = (
+            industrial_demand.loc[spatial.biomass.locations, "solid biomass"].rename(
+                index=lambda x: x + " solid biomass for industry"
+            )
+            / nhours
+        )
+    else:
+        p_set = industrial_demand["solid biomass"].sum() / nhours
+
+    n.add(
+        "Load",
+        spatial.biomass.industry,
+        bus=spatial.biomass.industry,
+        carrier="solid biomass for industry",
+        p_set=p_set,
+    )
+
+    n.add(
+        "Link",
+        spatial.biomass.industry,
+        bus0=spatial.biomass.nodes,
+        bus1=spatial.biomass.industry,
+        carrier="solid biomass for industry",
+        p_nom_extendable=True,
+        efficiency=1.0,
+    )
+
+    if len(spatial.biomass.industry_cc) <= 1 and len(spatial.co2.nodes) > 1:
+        link_names = nodes + " " + spatial.biomass.industry_cc
+    else:
+        link_names = spatial.biomass.industry_cc
+
+    n.add(
+        "Link",
+        link_names,
+        bus0=spatial.biomass.nodes,
+        bus1=spatial.biomass.industry,
+        bus2="co2 atmosphere",
+        bus3=spatial.co2.nodes,
+        carrier="solid biomass for industry CC",
+        p_nom_extendable=True,
+        capital_cost=costs.at["cement capture", "capital_cost"]
+        * costs.at["solid biomass", "CO2 intensity"],
+        efficiency=0.9,  # TODO: make config option
+        efficiency2=-costs.at["solid biomass", "CO2 intensity"]
+        * costs.at["cement capture", "capture_rate"],
+        efficiency3=costs.at["solid biomass", "CO2 intensity"]
+        * costs.at["cement capture", "capture_rate"],
+        lifetime=costs.at["cement capture", "lifetime"],
+    )
+
+    n.add(
+        "Bus",
+        spatial.gas.industry,
+        location=spatial.gas.locations,
+        carrier="gas for industry",
+        unit="MWh_LHV",
+    )
+
+    gas_demand = industrial_demand.loc[nodes, "methane"] / nhours
+
+    if options["gas_network"]:
+        spatial_gas_demand = gas_demand.rename(index=lambda x: x + " gas for industry")
+    else:
+        spatial_gas_demand = gas_demand.sum()
+
+    n.add(
+        "Load",
+        spatial.gas.industry,
+        bus=spatial.gas.industry,
+        carrier="gas for industry",
+        p_set=spatial_gas_demand,
+    )
+
+    n.add(
+        "Link",
+        spatial.gas.industry,
+        bus0=spatial.gas.nodes,
+        bus1=spatial.gas.industry,
+        bus2="co2 atmosphere",
+        carrier="gas for industry",
+        p_nom_extendable=True,
+        efficiency=1.0,
+        efficiency2=costs.at["gas", "CO2 intensity"],
+    )
+
+    n.add(
+        "Link",
+        spatial.gas.industry_cc,
+        bus0=spatial.gas.nodes,
+        bus1=spatial.gas.industry,
+        bus2="co2 atmosphere",
+        bus3=spatial.co2.nodes,
+        carrier="gas for industry CC",
+        p_nom_extendable=True,
+        capital_cost=costs.at["cement capture", "capital_cost"]
+        * costs.at["gas", "CO2 intensity"],
+        efficiency=0.9,
+        efficiency2=costs.at["gas", "CO2 intensity"]
+        * (1 - costs.at["cement capture", "capture_rate"]),
+        efficiency3=costs.at["gas", "CO2 intensity"]
+        * costs.at["cement capture", "capture_rate"],
+        lifetime=costs.at["cement capture", "lifetime"],
+    )
+
+
 def add_industry(
     n,
     costs,
@@ -3852,525 +4343,13 @@
     add_carrier_buses(n, "oil")
     # add methanol buses for industry
     add_carrier_buses(n, "methanol")
->>>>>>> 5e782352
-
-    n.madd(
-        "Bus",
-        nodes + " lowT industry",
-        location=nodes,
-        carrier="lowT industry",
-        unit="MWh_LHV",
-    )
-
-<<<<<<< HEAD
-    n.madd(
-        "Load",
-        nodes,
-        suffix=" lowT industry",
-        bus=nodes + " lowT industry",
-        carrier="lowT industry",
-        p_set=industrial_demand.loc[nodes, "solid biomass"] / 8760.0,
-    )
-
-    if (
-        options["industry_t"]["low_T"]["biomass"]
-        or not options["industry_t"]["endogen"]
-    ):
-        n.madd(
-            "Link",
-            nodes,
-            suffix=" solid biomass for lowT industry",
-            bus0=spatial.biomass.nodes,
-            bus1=nodes + " lowT industry",
-            carrier="lowT industry solid biomass",
-            p_nom_extendable=True,
-            p_min_pu=must_run,
-            efficiency=costs.at["solid biomass boiler steam", "efficiency"],
-            capital_cost=costs.at["solid biomass boiler steam", "fixed"]
-            * costs.at["solid biomass boiler steam", "efficiency"],
-            marginal_cost=costs.at["solid biomass boiler steam", "VOM"],
-            lifetime=costs.at["solid biomass boiler steam", "lifetime"],
-        )
-
-        n.madd(
-            "Link",
-            nodes,
-            suffix=" solid biomass for lowT industry CC",
-            bus0=spatial.biomass.nodes,
-            bus1=nodes + " lowT industry",
-            bus2="co2 atmosphere",
-            bus3=spatial.co2.nodes,
-            carrier="lowT industry solid biomass CC",
-            p_nom_extendable=True,
-            p_min_pu=must_run,
-            efficiency=costs.at["solid biomass boiler steam CC", "efficiency"],
-            capital_cost=costs.at["solid biomass boiler steam CC", "fixed"]
-            * costs.at["solid biomass boiler steam CC", "efficiency"]
-            + costs.at["biomass CHP capture", "fixed"]
-            * costs.at["solid biomass", "CO2 intensity"],
-            marginal_cost=costs.at["solid biomass boiler steam CC", "VOM"],
-            efficiency2=-costs.at["solid biomass", "CO2 intensity"]
-            * costs.at["biomass CHP capture", "capture_rate"],
-            efficiency3=costs.at["solid biomass", "CO2 intensity"]
-            * costs.at["biomass CHP capture", "capture_rate"],
-            lifetime=costs.at["solid biomass boiler steam CC", "lifetime"],
-        )
-
-    if options["industry_t"]["low_T"]["methane"]:
-        n.madd(
-            "Link",
-            nodes,
-            suffix=" gas for lowT industry",
-            bus0=spatial.gas.nodes,
-            bus1=nodes + " lowT industry",
-            bus2="co2 atmosphere",
-            carrier="lowT industry methane",
-            p_nom_extendable=True,
-            p_min_pu=must_run,
-            efficiency=costs.at["gas boiler steam", "efficiency"],
-            capital_cost=costs.at["gas boiler steam", "fixed"]
-            * costs.at["gas boiler steam", "efficiency"],
-            marginal_cost=costs.at["gas boiler steam", "VOM"],
-            efficiency2=costs.at["gas", "CO2 intensity"],
-            lifetime=costs.at["gas boiler steam", "lifetime"],
-        )
-
-        eta = (
-            costs.at["gas boiler steam", "efficiency"]
-            - costs.at["gas", "CO2 intensity"]
-            * costs.at["biomass CHP capture", "heat-input"]
-        )
-        n.madd(
-            "Link",
-            nodes,
-            suffix=" gas for lowT industry CC",
-            bus0=spatial.gas.nodes,
-            bus1=nodes + " lowT industry",
-            bus2=spatial.co2.nodes,
-            bus3="co2 atmosphere",
-            carrier="lowT industry methane CC",
-            p_nom_extendable=True,
-            p_min_pu=must_run,
-            efficiency=eta,
-            capital_cost=costs.at["gas boiler steam", "fixed"]
-            * costs.at["gas boiler steam", "efficiency"]
-            + costs.at["biomass CHP capture", "fixed"]
-            * costs.at["gas", "CO2 intensity"],
-            marginal_cost=costs.at["gas boiler steam", "VOM"],
-            efficiency3=costs.at["gas", "CO2 intensity"]
-            * (1 - costs.at["biomass CHP capture", "capture_rate"]),
-            efficiency2=costs.at["gas", "CO2 intensity"]
-            * costs.at["biomass CHP capture", "capture_rate"],
-            lifetime=costs.at["gas boiler steam", "lifetime"],
-        )
-
-    if options["industry_t"]["low_T"]["heat_pumps"]:
-        # high temperature industrial heat pump can heat up to 150°C
-        eta = costs.at["industrial heat pump high temperature", "efficiency"]
-        n.madd(
-            "Link",
-            nodes,
-            suffix=" industrial heat pump steam for lowT industry",
-            bus0=nodes,
-            bus1=nodes + " lowT industry",
-            carrier="lowT industry heat pump",
-            p_nom_extendable=True,
-            p_min_pu=must_run,
-            efficiency=eta,
-            capital_cost=costs.at["industrial heat pump high temperature", "fixed"]
-            * eta,
-            marginal_cost=costs.at["industrial heat pump high temperature", "VOM"],
-            lifetime=costs.at["industrial heat pump high temperature", "lifetime"],
-        )
-
-    if options["industry_t"]["low_T"]["electric_boiler"]:
-        n.madd(
-            "Link",
-            nodes,
-            suffix=" electricity for lowT industry",
-            bus0=nodes,
-            bus1=nodes + " lowT industry",
-            carrier="lowT industry electricity",
-            p_nom_extendable=True,
-            p_min_pu=must_run,
-            efficiency=costs.at["electric boiler steam", "efficiency"],
-            capital_cost=costs.at["electric boiler steam", "fixed"]
-            * costs.at["electric boiler steam", "efficiency"],
-            marginal_cost=costs.at["electric boiler steam", "VOM"],
-            lifetime=costs.at["electric boiler steam", "lifetime"],
-        )
-
-
-def add_medium_t_industry(n, nodes, industrial_demand, costs, must_run):
-    """
-    Add medium temperature heat for industry.
-    Medium and high temperature heat demands are taken from today's
-    industry methane demand and split according to config setting.
-    """
-
-    logger.info("Add medium temperature industry.")
-
-    n.madd(
-        "Bus",
-        nodes + " mediumT industry",
-        location=nodes,
-        carrier="mediumT industry",
-        unit="MWh_LHV",
-    )
-
-    share_m = options["industry_t"]["share_medium"]
-    n.madd(
-        "Load",
-        nodes,
-        suffix=" mediumT industry",
-        bus=nodes + " mediumT industry",
-        carrier="mediumT industry",
-        p_set=share_m * industrial_demand.loc[nodes, "methane"] / 8760.0,
-    )
-
-    if options["industry_t"]["medium_T"]["biomass"]:
-        n.madd(
-            "Link",
-            nodes,
-            suffix=" solid biomass for mediumT industry",
-            bus0=spatial.biomass.nodes,
-            bus1=nodes + " mediumT industry",
-            carrier="solid biomass for mediumT industry",
-            p_nom_extendable=True,
-            p_min_pu=must_run,
-            efficiency=costs.at["direct firing solid fuels", "efficiency"],
-            capital_cost=costs.at["direct firing solid fuels", "fixed"]
-            * costs.at["direct firing solid fuels", "efficiency"],
-            marginal_cost=costs.at["direct firing solid fuels", "VOM"]
-            + costs.at["biomass boiler", "pelletizing cost"],
-            lifetime=costs.at["direct firing solid fuels", "lifetime"],
-        )
-
-        n.madd(
-            "Link",
-            nodes,
-            suffix=" solid biomass for mediumT industry CC",
-            bus0=spatial.biomass.nodes,
-            bus1=nodes + " mediumT industry",
-            bus2=spatial.co2.nodes,
-            bus3="co2 atmosphere",
-            carrier="solid biomass for mediumT industry CC",
-            p_nom_extendable=True,
-            p_min_pu=must_run,
-            efficiency=costs.at["direct firing solid fuels CC", "efficiency"],
-            capital_cost=costs.at["direct firing solid fuels CC", "fixed"]
-            * costs.at["direct firing solid fuels CC", "efficiency"]
-            + costs.at["biomass CHP capture", "fixed"]
-            * costs.at["solid biomass", "CO2 intensity"],
-            marginal_cost=costs.at["direct firing solid fuels CC", "VOM"]
-            + costs.at["biomass boiler", "pelletizing cost"],
-            efficiency2=costs.at["solid biomass", "CO2 intensity"]
-            * costs.at["biomass CHP capture", "capture_rate"],
-            efficiency3=-costs.at["solid biomass", "CO2 intensity"]
-            * costs.at["biomass CHP capture", "capture_rate"],
-            lifetime=costs.at["direct firing solid fuels CC", "lifetime"],
-        )
-
-    if options["industry_t"]["medium_T"]["methane"]:
-        # TODO: add electricity input from DEA and adapt VOM to exclude electricity cost!
-        n.madd(
-            "Link",
-            nodes,
-            suffix=" gas for mediumT industry",
-            bus0=spatial.gas.nodes,
-            bus1=nodes + " mediumT industry",
-            bus2="co2 atmosphere",
-            carrier="gas for mediumT industry",
-            p_nom_extendable=True,
-            p_min_pu=must_run,
-            efficiency=costs.at["direct firing gas", "efficiency"],
-            efficiency2=costs.at["gas", "CO2 intensity"],
-            capital_cost=costs.at["direct firing gas", "fixed"]
-            * costs.at["direct firing gas", "efficiency"],
-            marginal_cost=costs.at["direct firing gas", "VOM"],
-            lifetime=costs.at["direct firing gas", "lifetime"],
-        )
-
-        eta = (
-            costs.at["direct firing gas", "efficiency"]
-            - costs.at["gas", "CO2 intensity"]
-            * costs.at["biomass CHP capture", "heat-input"]
-        )
-        n.madd(
-            "Link",
-            nodes,
-            suffix=" gas for mediumT industry CC",
-            bus0=spatial.gas.nodes,
-            bus1=nodes + " mediumT industry",
-            bus2=spatial.co2.nodes,
-            bus3="co2 atmosphere",
-            carrier="gas for mediumT industry CC",
-            p_nom_extendable=True,
-            p_min_pu=must_run,
-            efficiency=eta,
-            efficiency2=costs.at["gas", "CO2 intensity"]
-            * costs.at["biomass CHP capture", "capture_rate"],
-            efficiency3=costs.at["gas", "CO2 intensity"]
-            * (1 - costs.at["biomass CHP capture", "capture_rate"]),
-            capital_cost=costs.at["direct firing gas CC", "fixed"]
-            * costs.at["direct firing gas CC", "efficiency"]
-            + costs.at["biomass CHP capture", "fixed"]
-            * costs.at["gas", "CO2 intensity"],
-            marginal_cost=costs.at["direct firing gas CC", "VOM"],
-            lifetime=costs.at["direct firing gas", "lifetime"],
-        )
-
-    if options["industry_t"]["medium_T"]["hydrogen"]:
-        # TODO: research cost of industrial H2 combustion, here set to 10x methane combustion
-        n.madd(
-            "Link",
-            nodes,
-            suffix=" hydrogen for mediumT industry",
-            bus0=nodes + " H2",
-            bus1=nodes + " mediumT industry",
-            carrier="hydrogen for mediumT industry",
-            capital_cost=10
-            * costs.at["direct firing gas", "fixed"]
-            * costs.at["direct firing gas", "efficiency"],
-            marginal_cost=10 * costs.at["direct firing gas", "VOM"],
-            p_nom_extendable=True,
-            p_min_pu=must_run,
-            efficiency=costs.at["direct firing gas", "efficiency"],
-        )
-
-
-def add_high_t_industry(n, nodes, industrial_demand, costs, must_run):
-    """
-    Add high temperature heat for industry.
-    Medium and high temperature heat demands are taken from today's
-    industry methane demand and split according to config setting.
-    """
-
-    logger.info("Add high temperature industry.")
-
-    n.madd("Bus", nodes + " highT industry", location=nodes, carrier="highT industry")
-
-    share_h = options["industry_t"]["share_high"]
-
-    n.madd(
-        "Load",
-        nodes,
-        suffix=" highT industry",
-        bus=nodes + " highT industry",
-        carrier="highT industry",
-        p_set=share_h * industrial_demand.loc[nodes, "methane"] / 8760.0,
-    )
-
-    if options["industry_t"]["high_T"]["methane"]:
-        n.madd(
-            "Link",
-            nodes,
-            suffix=" gas for highT industry",
-            bus0=spatial.gas.nodes,
-            bus1=nodes + " highT industry",
-            bus2="co2 atmosphere",
-            carrier="gas for highT industry",
-            p_nom_extendable=True,
-            p_min_pu=must_run,
-            efficiency=costs.at["direct firing gas", "efficiency"],
-            efficiency2=costs.at["gas", "CO2 intensity"],
-            capital_cost=costs.at["direct firing gas", "fixed"]
-            * costs.at["direct firing gas", "efficiency"],
-            marginal_cost=costs.at["direct firing gas", "VOM"],
-            lifetime=costs.at["direct firing gas", "lifetime"],
-        )
-
-        eta = (
-            costs.at["direct firing gas", "efficiency"]
-            - costs.at["gas", "CO2 intensity"]
-            * costs.at["biomass CHP capture", "heat-input"]
-        )
-        n.madd(
-            "Link",
-            nodes,
-            suffix=" gas for highT industry CC",
-            bus0=spatial.gas.nodes,
-            bus1=nodes + " highT industry",
-            bus2=spatial.co2.nodes,
-            bus3="co2 atmosphere",
-            carrier="gas for highT industry CC",
-            p_nom_extendable=True,
-            p_min_pu=must_run,
-            efficiency=eta,
-            efficiency2=costs.at["gas", "CO2 intensity"]
-            * costs.at["biomass CHP capture", "capture_rate"],
-            efficiency3=costs.at["gas", "CO2 intensity"]
-            * (1 - costs.at["biomass CHP capture", "capture_rate"]),
-            capital_cost=costs.at["direct firing gas CC", "fixed"]
-            * costs.at["direct firing gas CC", "efficiency"]
-            + costs.at["biomass CHP capture", "fixed"]
-            * costs.at["gas", "CO2 intensity"],
-            marginal_cost=costs.at["direct firing gas CC", "VOM"],
-            lifetime=costs.at["direct firing gas", "lifetime"],
-        )
-
-    if options["industry_t"]["high_T"]["hydrogen"]:
-        # TODO: research cost of industrial H2 combustion, here set to 10x methane combustion
-        n.madd(
-            "Link",
-            nodes,
-            suffix=" hydrogen for highT industry",
-            bus0=nodes + " H2",
-            bus1=nodes + " highT industry",
-            carrier="hydrogen for highT industry",
-            capital_cost=10
-            * costs.at["direct firing gas", "fixed"]
-            * costs.at["direct firing gas", "efficiency"],
-            marginal_cost=10 * costs.at["direct firing gas", "VOM"],
-            p_nom_extendable=True,
-            p_min_pu=must_run,
-            efficiency=costs.at["direct firing gas", "efficiency"],
-            lifetime=costs.at["direct firing gas", "lifetime"],
-        )
-
-
-def add_exogen_t_industry(n, nodes, industrial_demand, costs):
-    """
-    Add heat demand for industry with exogenous supply.
-    low temperature is supplied by biomass medium and high temperature
-    is supplied by gas
-    """
-=======
-    # 1e6 to convert TWh to MWh
-    industrial_demand = pd.read_csv(industrial_demand_file, index_col=0) * 1e6 * nyears
->>>>>>> 5e782352
-
-    n.add(
-        "Bus",
-        spatial.biomass.industry,
-        location=spatial.biomass.locations,
-        carrier="solid biomass for industry",
-        unit="MWh_LHV",
-    )
-
-    if options.get("biomass_spatial", options["biomass_transport"]):
-        p_set = (
-            industrial_demand.loc[spatial.biomass.locations, "solid biomass"].rename(
-                index=lambda x: x + " solid biomass for industry"
-            )
-            / nhours
-        )
-    else:
-        p_set = industrial_demand["solid biomass"].sum() / nhours
-
-    n.add(
-        "Load",
-        spatial.biomass.industry,
-        bus=spatial.biomass.industry,
-        carrier="solid biomass for industry",
-        p_set=p_set,
-    )
-
-    n.add(
-        "Link",
-        spatial.biomass.industry,
-        bus0=spatial.biomass.nodes,
-        bus1=spatial.biomass.industry,
-        carrier="solid biomass for industry",
-        p_nom_extendable=True,
-        efficiency=1.0,
-    )
-
-    if len(spatial.biomass.industry_cc) <= 1 and len(spatial.co2.nodes) > 1:
-        link_names = nodes + " " + spatial.biomass.industry_cc
-    else:
-        link_names = spatial.biomass.industry_cc
-
-    n.add(
-        "Link",
-        link_names,
-        bus0=spatial.biomass.nodes,
-        bus1=spatial.biomass.industry,
-        bus2="co2 atmosphere",
-        bus3=spatial.co2.nodes,
-        carrier="solid biomass for industry CC",
-        p_nom_extendable=True,
-        capital_cost=costs.at["cement capture", "capital_cost"]
-        * costs.at["solid biomass", "CO2 intensity"],
-        efficiency=0.9,  # TODO: make config option
-        efficiency2=-costs.at["solid biomass", "CO2 intensity"]
-        * costs.at["cement capture", "capture_rate"],
-        efficiency3=costs.at["solid biomass", "CO2 intensity"]
-        * costs.at["cement capture", "capture_rate"],
-        lifetime=costs.at["cement capture", "lifetime"],
-    )
-
-    n.add(
-        "Bus",
-        spatial.gas.industry,
-        location=spatial.gas.locations,
-        carrier="gas for industry",
-        unit="MWh_LHV",
-    )
-
-    gas_demand = industrial_demand.loc[nodes, "methane"] / nhours
-
-    if options["gas_network"]:
-        spatial_gas_demand = gas_demand.rename(index=lambda x: x + " gas for industry")
-    else:
-        spatial_gas_demand = gas_demand.sum()
-
-    n.add(
-        "Load",
-        spatial.gas.industry,
-        bus=spatial.gas.industry,
-        carrier="gas for industry",
-        p_set=spatial_gas_demand,
-    )
-
-    n.add(
-        "Link",
-        spatial.gas.industry,
-        bus0=spatial.gas.nodes,
-        bus1=spatial.gas.industry,
-        bus2="co2 atmosphere",
-        carrier="gas for industry",
-        p_nom_extendable=True,
-        efficiency=1.0,
-        efficiency2=costs.at["gas", "CO2 intensity"],
-    )
-
-    n.add(
-        "Link",
-        spatial.gas.industry_cc,
-        bus0=spatial.gas.nodes,
-        bus1=spatial.gas.industry,
-        bus2="co2 atmosphere",
-        bus3=spatial.co2.nodes,
-        carrier="gas for industry CC",
-        p_nom_extendable=True,
-        capital_cost=costs.at["cement capture", "capital_cost"]
-        * costs.at["gas", "CO2 intensity"],
-        efficiency=0.9,
-        efficiency2=costs.at["gas", "CO2 intensity"]
-        * (1 - costs.at["cement capture", "capture_rate"]),
-        efficiency3=costs.at["gas", "CO2 intensity"]
-        * costs.at["cement capture", "capture_rate"],
-        lifetime=costs.at["cement capture", "lifetime"],
-    )
-
-
-def add_industry(n, costs):
-    logger.info("Add industrial demand")
 
     nodes = pop_layout.index
     nhours = n.snapshot_weightings.generators.sum()
     nyears = nhours / 8760
 
-    # add oil buses for shipping, aviation and naptha for industry
-    add_carrier_buses(n, "oil")
-    # add methanol buses for industry
-    add_carrier_buses(n, "methanol")
-
     # 1e6 to convert TWh to MWh
-    industrial_demand = (
-        pd.read_csv(snakemake.input.industrial_demand, index_col=0) * 1e6
-    ) * nyears
+    industrial_demand = pd.read_csv(industrial_demand_file, index_col=0) * 1e6 * nyears
 
     # endogenous heat supply for industry
     if options["industry_t"]["endogen"]:
