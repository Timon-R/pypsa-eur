# SPDX-FileCopyrightText: Contributors to PyPSA-Eur <https://github.com/pypsa/pypsa-eur>
#
# SPDX-License-Identifier: MIT
"""
Adds all sector-coupling components to the network, including demand and supply
technologies for the buildings, transport and industry sectors.
"""

import logging
import os
from itertools import product
from types import SimpleNamespace

import networkx as nx
import numpy as np
import pandas as pd
import pypsa
import xarray as xr
from networkx.algorithms import complement
from networkx.algorithms.connectivity.edge_augmentation import k_edge_augmentation
from pypsa.geo import haversine_pts
from scipy.stats import beta

from scripts._helpers import (
    configure_logging,
    get,
    set_scenario_config,
    update_config_from_wildcards,
)
from scripts.add_electricity import (
    calculate_annuity,
    flatten,
    load_costs,
    sanitize_carriers,
    sanitize_locations,
)
from scripts.build_energy_totals import (
    build_co2_totals,
    build_eea_co2,
    build_eurostat,
    build_eurostat_co2,
)
from scripts.build_transport_demand import transport_degree_factor
from scripts.definitions.heat_sector import HeatSector
from scripts.definitions.heat_system import HeatSystem
from scripts.prepare_network import maybe_adjust_costs_and_potentials

spatial = SimpleNamespace()
logger = logging.getLogger(__name__)


def define_spatial(nodes, options):
    """
    Namespace for spatial.

    Parameters
    ----------
    nodes : list-like
    """

    spatial.nodes = nodes

    # biomass

    spatial.biomass = SimpleNamespace()
    spatial.msw = SimpleNamespace()

    if options.get("biomass_spatial", options["biomass_transport"]):
        spatial.biomass.nodes = nodes + " solid biomass"
        spatial.biomass.nodes_unsustainable = nodes + " unsustainable solid biomass"
        spatial.biomass.bioliquids = nodes + " unsustainable bioliquids"
        spatial.biomass.locations = nodes
        spatial.biomass.industry = nodes + " solid biomass for industry"
        spatial.biomass.industry_cc = nodes + " solid biomass for industry CC"
        spatial.msw.nodes = nodes + " municipal solid waste"
        spatial.msw.locations = nodes
    else:
        spatial.biomass.nodes = ["EU solid biomass"]
        spatial.biomass.nodes_unsustainable = ["EU unsustainable solid biomass"]
        spatial.biomass.bioliquids = ["EU unsustainable bioliquids"]
        spatial.biomass.locations = ["EU"]
        spatial.biomass.industry = ["solid biomass for industry"]
        spatial.biomass.industry_cc = ["solid biomass for industry CC"]
        spatial.msw.nodes = ["EU municipal solid waste"]
        spatial.msw.locations = ["EU"]

    spatial.biomass.df = pd.DataFrame(vars(spatial.biomass), index=nodes)
    spatial.msw.df = pd.DataFrame(vars(spatial.msw), index=nodes)

    # co2

    spatial.co2 = SimpleNamespace()

    if options["co2_spatial"]:
        spatial.co2.nodes = nodes + " co2 stored"
        spatial.co2.locations = nodes
        spatial.co2.vents = nodes + " co2 vent"
        spatial.co2.process_emissions = nodes + " process emissions"
    else:
        spatial.co2.nodes = ["co2 stored"]
        spatial.co2.locations = ["EU"]
        spatial.co2.vents = ["co2 vent"]
        spatial.co2.process_emissions = ["process emissions"]

    spatial.co2.df = pd.DataFrame(vars(spatial.co2), index=nodes)

    # gas

    spatial.gas = SimpleNamespace()

    if options["gas_network"]:
        spatial.gas.nodes = nodes + " gas"
        spatial.gas.locations = nodes
        spatial.gas.biogas = nodes + " biogas"
        spatial.gas.industry = nodes + " gas for industry"
        spatial.gas.industry_cc = nodes + " gas for industry CC"
        spatial.gas.biogas_to_gas = nodes + " biogas to gas"
        spatial.gas.biogas_to_gas_cc = nodes + " biogas to gas CC"
    else:
        spatial.gas.nodes = ["EU gas"]
        spatial.gas.locations = ["EU"]
        spatial.gas.biogas = ["EU biogas"]
        spatial.gas.industry = ["gas for industry"]
        spatial.gas.biogas_to_gas = ["EU biogas to gas"]
        if options.get("biomass_spatial", options["biomass_transport"]):
            spatial.gas.biogas_to_gas_cc = nodes + " biogas to gas CC"
        else:
            spatial.gas.biogas_to_gas_cc = ["EU biogas to gas CC"]
        if options.get("co2_spatial", options["co2_network"]):
            spatial.gas.industry_cc = nodes + " gas for industry CC"
        else:
            spatial.gas.industry_cc = ["gas for industry CC"]

    spatial.gas.df = pd.DataFrame(vars(spatial.gas), index=nodes)

    # ammonia

    if options["ammonia"]:
        spatial.ammonia = SimpleNamespace()
        if options["ammonia"] == "regional":
            spatial.ammonia.nodes = nodes + " NH3"
            spatial.ammonia.locations = nodes
        else:
            spatial.ammonia.nodes = ["EU NH3"]
            spatial.ammonia.locations = ["EU"]

        spatial.ammonia.df = pd.DataFrame(vars(spatial.ammonia), index=nodes)

    # hydrogen
    spatial.h2 = SimpleNamespace()
    spatial.h2.nodes = nodes + " H2"
    spatial.h2.locations = nodes

    # methanol

    # beware: unlike other carriers, uses locations rather than locations+carriername
    # this allows to avoid separation between nodes and locations

    spatial.methanol = SimpleNamespace()

    spatial.methanol.nodes = ["EU methanol"]
    spatial.methanol.locations = ["EU"]

    if options["methanol"]["regional_methanol_demand"]:
        spatial.methanol.demand_locations = nodes
        spatial.methanol.industry = nodes + " industry methanol"
        spatial.methanol.shipping = nodes + " shipping methanol"
    else:
        spatial.methanol.demand_locations = ["EU"]
        spatial.methanol.shipping = ["EU shipping methanol"]
        spatial.methanol.industry = ["EU industry methanol"]

    # oil
    spatial.oil = SimpleNamespace()

    spatial.oil.nodes = ["EU oil"]
    spatial.oil.locations = ["EU"]

    if options["regional_oil_demand"]:
        spatial.oil.demand_locations = nodes
        spatial.oil.naphtha = nodes + " naphtha for industry"
        spatial.oil.non_sequestered_hvc = nodes + " non-sequestered HVC"
        spatial.oil.kerosene = nodes + " kerosene for aviation"
        spatial.oil.shipping = nodes + " shipping oil"
        spatial.oil.agriculture_machinery = nodes + " agriculture machinery oil"
        spatial.oil.land_transport = nodes + " land transport oil"
    else:
        spatial.oil.demand_locations = ["EU"]
        spatial.oil.naphtha = ["EU naphtha for industry"]
        spatial.oil.non_sequestered_hvc = ["EU non-sequestered HVC"]
        spatial.oil.kerosene = ["EU kerosene for aviation"]
        spatial.oil.shipping = ["EU shipping oil"]
        spatial.oil.agriculture_machinery = ["EU agriculture machinery oil"]
        spatial.oil.land_transport = ["EU land transport oil"]

    # uranium
    spatial.uranium = SimpleNamespace()
    spatial.uranium.nodes = ["EU uranium"]
    spatial.uranium.locations = ["EU"]

    # coal
    spatial.coal = SimpleNamespace()
    spatial.coal.nodes = ["EU coal"]
    spatial.coal.locations = ["EU"]

    if options["regional_coal_demand"]:
        spatial.coal.demand_locations = nodes
        spatial.coal.industry = nodes + " coal for industry"
    else:
        spatial.coal.demand_locations = ["EU"]
        spatial.coal.industry = ["EU coal for industry"]

    # lignite
    spatial.lignite = SimpleNamespace()
    spatial.lignite.nodes = ["EU lignite"]
    spatial.lignite.locations = ["EU"]

    # deep geothermal
    spatial.geothermal_heat = SimpleNamespace()
    spatial.geothermal_heat.nodes = ["EU enhanced geothermal systems"]
    spatial.geothermal_heat.locations = ["EU"]

    return spatial


spatial = SimpleNamespace()


def determine_emission_sectors(options):
    sectors = ["electricity"]
    if options["transport"]:
        sectors += ["rail non-elec", "road non-elec"]
    if options["heating"]:
        sectors += ["residential non-elec", "services non-elec"]
    if options["industry"]:
        sectors += [
            "industrial non-elec",
            "industrial processes",
            "domestic aviation",
            "international aviation",
            "domestic navigation",
            "international navigation",
        ]
    if options["agriculture"]:
        sectors += ["agriculture"]

    return sectors


def co2_emissions_year(
    countries, input_eurostat, options, emissions_scope, input_co2, year
):
    """
    Calculate CO2 emissions in one specific year (e.g. 1990 or 2018).
    """
    eea_co2 = build_eea_co2(input_co2, year, emissions_scope)

    eurostat = build_eurostat(input_eurostat, countries)

    # this only affects the estimation of CO2 emissions for BA, RS, AL, ME, MK, XK
    eurostat_co2 = build_eurostat_co2(eurostat, year)

    co2_totals = build_co2_totals(countries, eea_co2, eurostat_co2)

    sectors = determine_emission_sectors(options)

    co2_emissions = co2_totals.loc[countries, sectors].sum().sum()

    # convert MtCO2 to GtCO2
    co2_emissions *= 0.001

    return co2_emissions


# TODO: move to own rule with sector-opts wildcard?
def build_carbon_budget(
    o,
    input_eurostat,
    fn,
    emissions_scope,
    input_co2,
    options,
    countries,
    planning_horizons,
):
    """
    Distribute carbon budget following beta or exponential transition path.
    """

    if "be" in o:
        # beta decay
        carbon_budget = float(o[o.find("cb") + 2 : o.find("be")])
        be = float(o[o.find("be") + 2 :])
    if "ex" in o:
        # exponential decay
        carbon_budget = float(o[o.find("cb") + 2 : o.find("ex")])
        r = float(o[o.find("ex") + 2 :])

    e_1990 = co2_emissions_year(
        countries,
        input_eurostat,
        options,
        emissions_scope,
        input_co2,
        year=1990,
    )

    # emissions at the beginning of the path (last year available 2018)
    e_0 = co2_emissions_year(
        countries,
        input_eurostat,
        options,
        emissions_scope,
        input_co2,
        year=2018,
    )

    if not isinstance(planning_horizons, list):
        planning_horizons = [planning_horizons]
    t_0 = planning_horizons[0]

    if "be" in o:
        # final year in the path
        t_f = t_0 + (2 * carbon_budget / e_0).round(0)

        def beta_decay(t):
            cdf_term = (t - t_0) / (t_f - t_0)
            return (e_0 / e_1990) * (1 - beta.cdf(cdf_term, be, be))

        # emissions (relative to 1990)
        co2_cap = pd.Series({t: beta_decay(t) for t in planning_horizons}, name=o)

    elif "ex" in o:
        T = carbon_budget / e_0
        m = (1 + np.sqrt(1 + r * T)) / T

        def exponential_decay(t):
            return (e_0 / e_1990) * (1 + (m + r) * (t - t_0)) * np.exp(-m * (t - t_0))

        co2_cap = pd.Series(
            {t: exponential_decay(t) for t in planning_horizons}, name=o
        )
    else:
        raise ValueError("Transition path must be either beta or exponential decay")

    # TODO log in Snakefile
    csvs_folder = fn.rsplit("/", 1)[0]
    if not os.path.exists(csvs_folder):
        os.makedirs(csvs_folder)
    co2_cap.to_csv(fn, float_format="%.3f")


def add_lifetime_wind_solar(n, costs):
    """
    Add lifetime for solar and wind generators.
    """
    for carrier in ["solar", "onwind", "offwind"]:
        gen_i = n.generators.index.str.contains(carrier)
        n.generators.loc[gen_i, "lifetime"] = costs.at[carrier, "lifetime"]


def haversine(p, n):
    coord0 = n.buses.loc[p.bus0, ["x", "y"]].values
    coord1 = n.buses.loc[p.bus1, ["x", "y"]].values
    return 1.5 * haversine_pts(coord0, coord1)


def create_network_topology(
    n, prefix, carriers=["DC"], connector=" -> ", bidirectional=True
):
    """
    Create a network topology from transmission lines and link carrier
    selection.

    Parameters
    ----------
    n : pypsa.Network
    prefix : str
    carriers : list-like
    connector : str
    bidirectional : bool, default True
        True: one link for each connection
        False: one link for each connection and direction (back and forth)

    Returns
    -------
    pd.DataFrame with columns bus0, bus1, length, underwater_fraction
    """

    ln_attrs = ["bus0", "bus1", "length"]
    lk_attrs = ["bus0", "bus1", "length", "underwater_fraction"]
    lk_attrs = n.links.columns.intersection(lk_attrs)

    candidates = pd.concat(
        [n.lines[ln_attrs], n.links.loc[n.links.carrier.isin(carriers), lk_attrs]]
    ).fillna(0)

    # base network topology purely on location not carrier
    candidates["bus0"] = candidates.bus0.map(n.buses.location)
    candidates["bus1"] = candidates.bus1.map(n.buses.location)

    positive_order = candidates.bus0 < candidates.bus1
    candidates_p = candidates[positive_order]
    swap_buses = {"bus0": "bus1", "bus1": "bus0"}
    candidates_n = candidates[~positive_order].rename(columns=swap_buses)
    candidates = pd.concat([candidates_p, candidates_n])

    def make_index(c):
        return prefix + c.bus0 + connector + c.bus1

    topo = candidates.groupby(["bus0", "bus1"], as_index=False).mean()
    topo.index = topo.apply(make_index, axis=1)

    if not bidirectional:
        topo_reverse = topo.copy()
        topo_reverse.rename(columns=swap_buses, inplace=True)
        topo_reverse.index = topo_reverse.apply(make_index, axis=1)
        topo = pd.concat([topo, topo_reverse])

    return topo


def update_wind_solar_costs(
    n: pypsa.Network,
    costs: pd.DataFrame,
    profiles: dict[str, str],
    landfall_lengths: dict = None,
    line_length_factor: int | float = 1,
) -> None:
    """
    Update costs for wind and solar generators added with pypsa-eur to those
    cost in the planning year.

    Parameters
    ----------
    n : pypsa.Network
        Network to update generator costs
    costs : pd.DataFrame
        Cost assumptions DataFrame
    line_length_factor : int | float, optional
        Factor to multiply line lengths by, by default 1
    landfall_lengths : dict, optional
        Dictionary of landfall lengths per technology, by default None
    profiles : dict[str, str]
        Dictionary mapping technology names to profile file paths
        e.g. {'offwind-dc': 'path/to/profile.nc'}
    """

    if landfall_lengths is None:
        landfall_lengths = {}

    # NB: solar costs are also manipulated for rooftop
    # when distribution grid is inserted
    n.generators.loc[n.generators.carrier == "solar", "capital_cost"] = costs.at[
        "solar-utility", "capital_cost"
    ]

    n.generators.loc[n.generators.carrier == "onwind", "capital_cost"] = costs.at[
        "onwind", "capital_cost"
    ]

    # for offshore wind, need to calculated connection costs
    for key, fn in profiles.items():
        tech = key[len("profile_") :]
        landfall_length = landfall_lengths.get(tech, 0.0)

        if tech not in n.generators.carrier.values:
            continue

        with xr.open_dataset(fn) as ds:
            # if-statement for compatibility with old profiles
            if "year" in ds.indexes:
                ds = ds.sel(year=ds.year.min(), drop=True)

            ds = ds.stack(bus_bin=["bus", "bin"])

            distance = ds["average_distance"].to_pandas()
            distance.index = distance.index.map(flatten)
            submarine_cost = costs.at[tech + "-connection-submarine", "capital_cost"]
            underground_cost = costs.at[
                tech + "-connection-underground", "capital_cost"
            ]
            connection_cost = line_length_factor * (
                distance * submarine_cost + landfall_length * underground_cost
            )

            # Take 'offwind-float' capital cost for 'float', and 'offwind' capital cost for the rest ('ac' and 'dc')
            midtech = tech.split("-", 2)[1]
            if midtech == "float":
                capital_cost = (
                    costs.at[tech, "capital_cost"]
                    + costs.at[tech + "-station", "capital_cost"]
                    + connection_cost
                )
            else:
                capital_cost = (
                    costs.at["offwind", "capital_cost"]
                    + costs.at[tech + "-station", "capital_cost"]
                    + connection_cost
                )

            logger.info(
                f"Added connection cost of {connection_cost.min():0.0f}-{connection_cost.max():0.0f} Eur/MW/a to {tech}"
            )

            n.generators.loc[n.generators.carrier == tech, "capital_cost"] = (
                capital_cost.rename(index=lambda node: node + " " + tech)
            )


def add_carrier_buses(
    n: pypsa.Network,
    carrier: str,
    costs: pd.DataFrame,
    spatial: SimpleNamespace,
    options: dict,
    cf_industry: dict | None = None,
    nodes: pd.Index | list | set | None = None,
) -> None:
    """
    Add buses and associated components for a specific carrier to the network.

    Creates a new carrier type in the network and adds corresponding buses, stores,
    and potentially generators depending on the carrier type. Special handling is
    implemented for fossil fuels, particularly oil which may include refining processes.

    Parameters
    ----------
    n : pypsa.Network
        The PyPSA network container object
    carrier : str
        Name of the energy carrier (e.g., 'gas', 'oil', 'coal', 'nuclear')
    costs : pd.DataFrame
        DataFrame containing cost assumptions for different technologies and fuels
    spatial : SimpleNamespace
        Namespace containing spatial information for different carriers, including
        nodes and locations
    options : dict
        Configuration dictionary, must contain 'fossil_fuels' boolean
    cf_industry : dict, optional
        Dictionary of industrial conversion factors, must contain 'oil_refining_emissions'
        if carrier is 'oil'
    nodes : pd.Index or list or set, optional
        Nodes where the carrier should be added. If None, nodes are taken from
        spatial data for the carrier

    Returns
    -------
    None
        Modifies the network object in-place by adding new components

    Notes
    -----
    - For gas carriers, energy is tracked in MWh_LHV (Lower Heating Value)
    - For other carriers, energy is tracked in MWh_th (thermal)
    - Special handling is implemented for oil refining emissions
    - Storage costs are technology-specific and based on volumetric capacity
    """
    if nodes is None:
        nodes = vars(spatial)[carrier].nodes
    location = vars(spatial)[carrier].locations

    # skip if carrier already exists
    if carrier in n.carriers.index:
        return

    if not isinstance(nodes, pd.Index):
        nodes = pd.Index(nodes)

    n.add("Carrier", carrier)

    unit = "MWh_LHV" if carrier == "gas" else "MWh_th"

    # Calculate carrier-specific storage costs
    if carrier == "gas":
        capital_cost = costs.at["gas storage", "capital_cost"]
    elif carrier == "oil":
        # based on https://www.engineeringtoolbox.com/fuels-higher-calorific-values-d_169.html
        mwh_per_m3 = 44.9 * 724 * 0.278 * 1e-3  # MJ/kg * kg/m3 * kWh/MJ * MWh/kWh
        capital_cost = (
            costs.at["General liquid hydrocarbon storage (product)", "capital_cost"]
            / mwh_per_m3
        )
    elif carrier == "methanol":
        # based on https://www.engineeringtoolbox.com/fossil-fuels-energy-content-d_1298.html
        mwh_per_m3 = 5.54 * 791 * 1e-3  # kWh/kg * kg/m3 * MWh/kWh
        capital_cost = (
            costs.at["General liquid hydrocarbon storage (product)", "capital_cost"]
            / mwh_per_m3
        )
    else:
        capital_cost = 0.1

    n.add("Bus", nodes, location=location, carrier=carrier, unit=unit)

    n.add(
        "Store",
        nodes + " Store",
        bus=nodes,
        e_nom_extendable=True,
        e_cyclic=True,
        carrier=carrier,
        capital_cost=capital_cost,
    )

    fossils = ["coal", "gas", "oil", "lignite"]
    if options["fossil_fuels"] and carrier in fossils:
        suffix = ""

        if carrier == "oil" and cf_industry["oil_refining_emissions"] > 0:
            n.add(
                "Bus",
                nodes + " primary",
                location=location,
                carrier=carrier + " primary",
                unit=unit,
            )

            n.add(
                "Link",
                nodes + " refining",
                bus0=nodes + " primary",
                bus1=nodes,
                bus2="co2 atmosphere",
                location=location,
                carrier=carrier + " refining",
                p_nom=1e6,
                efficiency=1
                - (
                    cf_industry["oil_refining_emissions"]
                    / costs.at[carrier, "CO2 intensity"]
                ),
                efficiency2=cf_industry["oil_refining_emissions"],
            )

            suffix = " primary"

        n.add(
            "Generator",
            nodes + suffix,
            bus=nodes + suffix,
            p_nom_extendable=True,
            carrier=carrier + suffix,
            marginal_cost=costs.at[carrier, "fuel"],
        )


# TODO: PyPSA-Eur merge issue
def remove_elec_base_techs(n: pypsa.Network, carriers_to_keep: dict) -> None:
    """
    Remove conventional generators (e.g. OCGT) and storage units (e.g.
    batteries and H2) from base electricity-only network, since they're added
    here differently using links.

    Parameters
    ----------
    n : pypsa.Network
        Network to remove components from
    carriers_to_keep : dict
        Dictionary specifying which carriers to keep for each component type
        e.g. {'Generator': ['hydro'], 'StorageUnit': ['PHS']}
    """
    for c in n.iterate_components(carriers_to_keep):
        to_keep = carriers_to_keep[c.name]
        to_remove = pd.Index(c.df.carrier.unique()).symmetric_difference(to_keep)
        if to_remove.empty:
            continue
        logger.info(f"Removing {c.list_name} with carrier {list(to_remove)}")
        names = c.df.index[c.df.carrier.isin(to_remove)]
        n.remove(c.name, names)
        n.carriers.drop(to_remove, inplace=True, errors="ignore")


# TODO: PyPSA-Eur merge issue
def remove_non_electric_buses(n):
    """
    Remove buses from pypsa-eur with carriers which are not AC buses.
    """
    if to_drop := list(n.buses.query("carrier not in ['AC', 'DC']").carrier.unique()):
        logger.info(f"Drop buses from PyPSA-Eur with carrier: {to_drop}")
        n.buses = n.buses[n.buses.carrier.isin(["AC", "DC"])]


def patch_electricity_network(n, costs, carriers_to_keep, profiles, landfall_lengths):
    remove_elec_base_techs(n, carriers_to_keep)
    remove_non_electric_buses(n)
    update_wind_solar_costs(
        n, costs, landfall_lengths=landfall_lengths, profiles=profiles
    )
    n.loads["carrier"] = "electricity"
    n.buses["location"] = n.buses.index
    n.buses["unit"] = "MWh_el"
    # remove trailing white space of load index until new PyPSA version after v0.18.
    n.loads.rename(lambda x: x.strip(), inplace=True)
    n.loads_t.p_set.rename(lambda x: x.strip(), axis=1, inplace=True)


def add_eu_bus(n, x=-5.5, y=46):
    """
    Add EU bus to the network.

    This cosmetic bus serves as a reference point for the location of
    the EU buses in the plots and summaries.
    """
    n.add("Bus", "EU", location="EU", x=x, y=y, carrier="none")
    n.add("Carrier", "none")


def add_co2_tracking(n, costs, options, sequestration_potential_file=None):
    """
    Add CO2 tracking components to the network including atmospheric CO2,
    CO2 storage, and sequestration infrastructure.

    Parameters
    ----------
    n : pypsa.Network
        The PyPSA network container object
    costs : pd.DataFrame
        Cost assumptions for different technologies, must include
        'CO2 storage tank' with 'capital_cost' column
    options : dict
        Configuration options containing at least:
        - regional_co2_sequestration_potential: dict with keys
            - enable: bool
            - max_size: float
            - years_of_storage: float
        - co2_sequestration_cost: float
        - co2_sequestration_lifetime: float
        - co2_vent: bool
    sequestration_potential_file : str, optional
        Path to CSV file containing regional CO2 sequestration potentials.
        Required if options['regional_co2_sequestration_potential']['enable'] is True.

    Returns
    -------
    None
        Modifies the network object in-place by adding CO2-related components.

    Notes
    -----
    Adds several components to track CO2:
    - Atmospheric CO2 store
    - CO2 storage tanks
    - CO2 sequestration infrastructure
    - Optional CO2 venting facilities
    """
    # minus sign because opposite to how fossil fuels used:
    # CH4 burning puts CH4 down, atmosphere up
    n.add("Carrier", "co2", co2_emissions=-1.0)

    # this tracks CO2 in the atmosphere
    n.add("Bus", "co2 atmosphere", location="EU", carrier="co2", unit="t_co2")

    # can also be negative
    n.add(
        "Store",
        "co2 atmosphere",
        e_nom_extendable=True,
        e_min_pu=-1,
        carrier="co2",
        bus="co2 atmosphere",
    )

    # add CO2 tanks
    n.add(
        "Bus",
        spatial.co2.nodes,
        location=spatial.co2.locations,
        carrier="co2 stored",
        unit="t_co2",
    )

    n.add(
        "Store",
        spatial.co2.nodes,
        e_nom_extendable=True,
        capital_cost=costs.at["CO2 storage tank", "capital_cost"],
        carrier="co2 stored",
        e_cyclic=True,
        bus=spatial.co2.nodes,
    )
    n.add("Carrier", "co2 stored")

    # this tracks CO2 sequestered, e.g. underground
    sequestration_buses = pd.Index(spatial.co2.nodes).str.replace(
        " stored", " sequestered"
    )
    n.add(
        "Bus",
        sequestration_buses,
        location=spatial.co2.locations,
        carrier="co2 sequestered",
        unit="t_co2",
    )

    n.add(
        "Link",
        sequestration_buses,
        bus0=spatial.co2.nodes,
        bus1=sequestration_buses,
        carrier="co2 sequestered",
        efficiency=1.0,
        p_nom_extendable=True,
    )

    if options["regional_co2_sequestration_potential"]["enable"]:
        if sequestration_potential_file is None:
            raise ValueError(
                "sequestration_potential_file must be provided when "
                "regional_co2_sequestration_potential is enabled"
            )
        upper_limit = (
            options["regional_co2_sequestration_potential"]["max_size"] * 1e3
        )  # Mt
        annualiser = options["regional_co2_sequestration_potential"]["years_of_storage"]
        e_nom_max = pd.read_csv(sequestration_potential_file, index_col=0).squeeze()
        e_nom_max = (
            e_nom_max.reindex(spatial.co2.locations)
            .fillna(0.0)
            .clip(upper=upper_limit)
            .mul(1e6)
            / annualiser
        )  # t
        e_nom_max = e_nom_max.rename(index=lambda x: x + " co2 sequestered")
    else:
        e_nom_max = np.inf

    n.add(
        "Store",
        sequestration_buses,
        e_nom_extendable=True,
        e_nom_max=e_nom_max,
        capital_cost=options["co2_sequestration_cost"],
        marginal_cost=-0.1,
        bus=sequestration_buses,
        lifetime=options["co2_sequestration_lifetime"],
        carrier="co2 sequestered",
    )

    n.add("Carrier", "co2 sequestered")

    if options["co2_vent"]:
        n.add(
            "Link",
            spatial.co2.vents,
            bus0=spatial.co2.nodes,
            bus1="co2 atmosphere",
            carrier="co2 vent",
            efficiency=1.0,
            p_nom_extendable=True,
        )


def add_co2_network(n, costs, co2_network_cost_factor=1.0):
    """
    Add CO2 transport network to the PyPSA network.

    Creates a CO2 pipeline network with both onshore and submarine pipeline segments,
    considering different costs for each type. The network allows bidirectional flow
    and is extendable.

    Parameters
    ----------
    n : pypsa.Network
        The PyPSA network container object
    costs : pd.DataFrame
        Cost assumptions for different technologies. Must contain entries for
        'CO2 pipeline' and 'CO2 submarine pipeline' with 'capital_cost' and 'lifetime'
        columns
    co2_network_cost_factor : float, optional
        Factor to scale the capital costs of the CO2 network, default 1.0

    Returns
    -------
    None
        Modifies the network object in-place by adding CO2 pipeline links

    Notes
    -----
    The function creates bidirectional CO2 pipeline links between nodes, with costs
    depending on the underwater fraction of the pipeline. The network topology is
    created using the create_network_topology helper function.
    """
    logger.info("Adding CO2 network.")
    co2_links = create_network_topology(n, "CO2 pipeline ")

    if "underwater_fraction" not in co2_links.columns:
        co2_links["underwater_fraction"] = 0.0

    cost_onshore = (
        (1 - co2_links.underwater_fraction)
        * costs.at["CO2 pipeline", "capital_cost"]
        * co2_links.length
    )
    cost_submarine = (
        co2_links.underwater_fraction
        * costs.at["CO2 submarine pipeline", "capital_cost"]
        * co2_links.length
    )
    capital_cost = cost_onshore + cost_submarine
    capital_cost *= co2_network_cost_factor

    n.add(
        "Link",
        co2_links.index,
        bus0=co2_links.bus0.values + " co2 stored",
        bus1=co2_links.bus1.values + " co2 stored",
        p_min_pu=-1,
        p_nom_extendable=True,
        length=co2_links.length.values,
        capital_cost=capital_cost.values,
        carrier="CO2 pipeline",
        lifetime=costs.at["CO2 pipeline", "lifetime"],
    )


def add_allam_gas(
    n: pypsa.Network,
    costs: pd.DataFrame,
    pop_layout: pd.DataFrame,
    spatial: SimpleNamespace,
) -> None:
    """
    Add Allam cycle gas power plants to the network as Link components.

    Allam cycle plants are modeled as links with four buses:
    - Input: natural gas
    - Output: electricity
    - Output: CO2 for storage/usage (98% of emissions)
    - Output: CO2 to atmosphere (2% of emissions)

    Parameters
    ----------
    n : pypsa.Network
        The PyPSA network container object
    costs : pd.DataFrame
        Costs and parameters for different technologies. Must contain 'allam' and 'gas'
        entries with columns for 'fixed', 'VOM', 'efficiency', 'lifetime', and
        'CO2 intensity' parameters
    pop_layout : pd.DataFrame
        DataFrame containing population layout data with nodes as index
    spatial : SimpleNamespace
        Container for spatial data with attributes:
        - gas.df: DataFrame with gas network nodes
        - co2.df: DataFrame with CO2 network nodes
        Both DataFrames must have a 'nodes' column

    Returns
    -------
    None
        Modifies the network object in-place by adding Allam cycle plants as Links

    Notes
    -----
    The Allam cycle is a novel natural gas power plant design with integrated
    carbon capture. It captures approximately 98% of CO2 emissions, with 2%
    going to the atmosphere.
    """
    logger.info("Adding Allam cycle gas power plants.")

    nodes = pop_layout.index

    n.add(
        "Link",
        nodes,
        suffix=" allam gas",
        bus0=spatial.gas.df.loc[nodes, "nodes"].values,
        bus1=nodes,
        bus2=spatial.co2.df.loc[nodes, "nodes"].values,
        bus3="co2 atmosphere",
        carrier="allam gas",
        p_nom_extendable=True,
        capital_cost=costs.at["allam", "capital_cost"]
        * costs.at["allam", "efficiency"],
        marginal_cost=costs.at["allam", "VOM"] * costs.at["allam", "efficiency"],
        efficiency=costs.at["allam", "efficiency"],
        efficiency2=0.98 * costs.at["gas", "CO2 intensity"],
        efficiency3=0.02 * costs.at["gas", "CO2 intensity"],
        lifetime=costs.at["allam", "lifetime"],
    )


def add_biomass_to_methanol(n, costs):
    n.add(
        "Link",
        spatial.biomass.nodes,
        suffix=" biomass-to-methanol",
        bus0=spatial.biomass.nodes,
        bus1=spatial.methanol.nodes,
        bus2="co2 atmosphere",
        carrier="biomass-to-methanol",
        lifetime=costs.at["biomass-to-methanol", "lifetime"],
        efficiency=costs.at["biomass-to-methanol", "efficiency"],
        efficiency2=-costs.at["solid biomass", "CO2 intensity"]
        + costs.at["biomass-to-methanol", "CO2 stored"],
        p_nom_extendable=True,
        capital_cost=costs.at["biomass-to-methanol", "capital_cost"]
        / costs.at["biomass-to-methanol", "efficiency"],
        marginal_cost=costs.loc["biomass-to-methanol", "VOM"]
        / costs.at["biomass-to-methanol", "efficiency"],
    )


def add_biomass_to_methanol_cc(n, costs):
    n.add(
        "Link",
        spatial.biomass.nodes,
        suffix=" biomass-to-methanol CC",
        bus0=spatial.biomass.nodes,
        bus1=spatial.methanol.nodes,
        bus2="co2 atmosphere",
        bus3=spatial.co2.nodes,
        carrier="biomass-to-methanol CC",
        lifetime=costs.at["biomass-to-methanol", "lifetime"],
        efficiency=costs.at["biomass-to-methanol", "efficiency"],
        efficiency2=-costs.at["solid biomass", "CO2 intensity"]
        + costs.at["biomass-to-methanol", "CO2 stored"]
        * (1 - costs.at["biomass-to-methanol", "capture rate"]),
        efficiency3=costs.at["biomass-to-methanol", "CO2 stored"]
        * costs.at["biomass-to-methanol", "capture rate"],
        p_nom_extendable=True,
        capital_cost=costs.at["biomass-to-methanol", "capital_cost"]
        / costs.at["biomass-to-methanol", "efficiency"]
        + costs.at["biomass CHP capture", "capital_cost"]
        * costs.at["biomass-to-methanol", "CO2 stored"],
        marginal_cost=costs.loc["biomass-to-methanol", "VOM"]
        / costs.at["biomass-to-methanol", "efficiency"],
    )


def add_methanol_to_power(n, costs, pop_layout, types=None):
    if types is None:
        types = {}

    nodes = pop_layout.index

    if types["allam"]:
        logger.info("Adding Allam cycle methanol power plants.")

        n.add(
            "Link",
            nodes,
            suffix=" allam methanol",
            bus0=spatial.methanol.nodes,
            bus1=nodes,
            bus2=spatial.co2.df.loc[nodes, "nodes"].values,
            bus3="co2 atmosphere",
            carrier="allam methanol",
            p_nom_extendable=True,
            capital_cost=costs.at["allam", "capital_cost"]
            * costs.at["allam", "efficiency"],
            marginal_cost=costs.at["allam", "VOM"] * costs.at["allam", "efficiency"],
            efficiency=costs.at["allam", "efficiency"],
            efficiency2=0.98 * costs.at["methanolisation", "carbondioxide-input"],
            efficiency3=0.02 * costs.at["methanolisation", "carbondioxide-input"],
            lifetime=25,
        )

    if types["ccgt"]:
        logger.info("Adding methanol CCGT power plants.")

        # efficiency * EUR/MW * (annuity + FOM)
        capital_cost = costs.at["CCGT", "efficiency"] * costs.at["CCGT", "capital_cost"]

        n.add(
            "Link",
            nodes,
            suffix=" CCGT methanol",
            bus0=spatial.methanol.nodes,
            bus1=nodes,
            bus2="co2 atmosphere",
            carrier="CCGT methanol",
            p_nom_extendable=True,
            capital_cost=capital_cost,
            marginal_cost=costs.at["CCGT", "VOM"],
            efficiency=costs.at["CCGT", "efficiency"],
            efficiency2=costs.at["methanolisation", "carbondioxide-input"],
            lifetime=costs.at["CCGT", "lifetime"],
        )

    if types["ccgt_cc"]:
        logger.info(
            "Adding methanol CCGT power plants with post-combustion carbon capture."
        )

        # TODO consider efficiency changes / energy inputs for CC

        # efficiency * EUR/MW * (annuity + FOM)
        capital_cost = costs.at["CCGT", "efficiency"] * costs.at["CCGT", "capital_cost"]

        capital_cost_cc = (
            capital_cost
            + costs.at["cement capture", "capital_cost"]
            * costs.at["methanolisation", "carbondioxide-input"]
        )

        n.add(
            "Link",
            nodes,
            suffix=" CCGT methanol CC",
            bus0=spatial.methanol.nodes,
            bus1=nodes,
            bus2=spatial.co2.df.loc[nodes, "nodes"].values,
            bus3="co2 atmosphere",
            carrier="CCGT methanol CC",
            p_nom_extendable=True,
            capital_cost=capital_cost_cc,
            marginal_cost=costs.at["CCGT", "VOM"],
            efficiency=costs.at["CCGT", "efficiency"],
            efficiency2=costs.at["cement capture", "capture_rate"]
            * costs.at["methanolisation", "carbondioxide-input"],
            efficiency3=(1 - costs.at["cement capture", "capture_rate"])
            * costs.at["methanolisation", "carbondioxide-input"],
            lifetime=costs.at["CCGT", "lifetime"],
        )

    if types["ocgt"]:
        logger.info("Adding methanol OCGT power plants.")

        n.add(
            "Link",
            nodes,
            suffix=" OCGT methanol",
            bus0=spatial.methanol.nodes,
            bus1=nodes,
            bus2="co2 atmosphere",
            carrier="OCGT methanol",
            p_nom_extendable=True,
            capital_cost=costs.at["OCGT", "capital_cost"]
            * costs.at["OCGT", "efficiency"],
            marginal_cost=costs.at["OCGT", "VOM"] * costs.at["OCGT", "efficiency"],
            efficiency=costs.at["OCGT", "efficiency"],
            efficiency2=costs.at["methanolisation", "carbondioxide-input"],
            lifetime=costs.at["OCGT", "lifetime"],
        )


def add_methanol_reforming(n, costs):
    logger.info("Adding methanol steam reforming.")

    tech = "Methanol steam reforming"

    capital_cost = costs.at[tech, "capital_cost"] / costs.at[tech, "methanol-input"]

    n.add(
        "Link",
        spatial.h2.locations,
        suffix=f" {tech}",
        bus0=spatial.methanol.nodes,
        bus1=spatial.h2.nodes,
        bus2="co2 atmosphere",
        p_nom_extendable=True,
        capital_cost=capital_cost,
        efficiency=1 / costs.at[tech, "methanol-input"],
        efficiency2=costs.at["methanolisation", "carbondioxide-input"],
        carrier=tech,
        lifetime=costs.at[tech, "lifetime"],
    )


def add_methanol_reforming_cc(n, costs):
    logger.info("Adding methanol steam reforming with carbon capture.")

    tech = "Methanol steam reforming"

    # TODO: heat release and electricity demand for process and carbon capture
    # but the energy demands for carbon capture have not yet been added for other CC processes
    # 10.1016/j.rser.2020.110171: 0.129 kWh_e/kWh_H2, -0.09 kWh_heat/kWh_H2

    capital_cost = costs.at[tech, "capital_cost"] / costs.at[tech, "methanol-input"]

    capital_cost_cc = (
        capital_cost
        + costs.at["cement capture", "capital_cost"]
        * costs.at["methanolisation", "carbondioxide-input"]
    )

    n.add(
        "Link",
        spatial.h2.locations,
        suffix=f" {tech} CC",
        bus0=spatial.methanol.nodes,
        bus1=spatial.h2.nodes,
        bus2="co2 atmosphere",
        bus3=spatial.co2.nodes,
        p_nom_extendable=True,
        capital_cost=capital_cost_cc,
        efficiency=1 / costs.at[tech, "methanol-input"],
        efficiency2=(1 - costs.at["cement capture", "capture_rate"])
        * costs.at["methanolisation", "carbondioxide-input"],
        efficiency3=costs.at["cement capture", "capture_rate"]
        * costs.at["methanolisation", "carbondioxide-input"],
        carrier=f"{tech} CC",
        lifetime=costs.at[tech, "lifetime"],
    )


def add_dac(n, costs):
    heat_carriers = ["urban central heat", "services urban decentral heat"]
    heat_buses = n.buses.index[n.buses.carrier.isin(heat_carriers)]
    locations = n.buses.location[heat_buses]

    electricity_input = (
        costs.at["direct air capture", "electricity-input"]
        + costs.at["direct air capture", "compression-electricity-input"]
    )  # MWh_el / tCO2
    heat_input = (
        costs.at["direct air capture", "heat-input"]
        - costs.at["direct air capture", "compression-heat-output"]
    )  # MWh_th / tCO2

    n.add(
        "Link",
        heat_buses.str.replace(" heat", " DAC"),
        bus0=locations.values,
        bus1=heat_buses,
        bus2="co2 atmosphere",
        bus3=spatial.co2.df.loc[locations, "nodes"].values,
        carrier="DAC",
        capital_cost=costs.at["direct air capture", "capital_cost"] / electricity_input,
        efficiency=-heat_input / electricity_input,
        efficiency2=-1 / electricity_input,
        efficiency3=1 / electricity_input,
        p_nom_extendable=True,
        lifetime=costs.at["direct air capture", "lifetime"],
    )


def add_co2limit(n, options, co2_totals_file, countries, nyears, limit):
    """
    Add a global CO2 emissions constraint to the network.

    Parameters
    ----------
    n : pypsa.Network
        The PyPSA network container object
    options : dict
        Dictionary of options determining which sectors to consider for emissions
    co2_totals_file : str
        Path to CSV file containing historical CO2 emissions data in Mt
        (megatonnes) per country and sector
    countries : list
        List of country codes to consider for the CO2 limit
    nyears : float, optional
        Number of years for the CO2 budget, by default 1.0
    limit : float, optional
        CO2 limit as a fraction of 1990 levels, by default 0.0

    Returns
    -------
    None
        The function modifies the network object in-place by adding a global
        CO2 constraint.

    Notes
    -----
    The function reads historical CO2 emissions data, calculates a total limit
    based on the specified countries and sectors, and adds a global constraint
    to the network. The limit is calculated as a fraction of historical emissions
    multiplied by the number of years.
    """
    logger.info(f"Adding CO2 budget limit as per unit of 1990 levels of {limit}")

    sectors = determine_emission_sectors(options)

    # convert Mt to tCO2
    co2_totals = 1e6 * pd.read_csv(co2_totals_file, index_col=0)

    co2_limit = co2_totals.loc[countries, sectors].sum().sum()

    co2_limit *= limit * nyears

    n.add(
        "GlobalConstraint",
        "CO2Limit",
        carrier_attribute="co2_emissions",
        sense="<=",
        type="co2_atmosphere",
        constant=co2_limit,
    )


def cycling_shift(df, steps=1):
    """
    Cyclic shift on index of pd.Series|pd.DataFrame by number of steps.
    """
    df = df.copy()
    new_index = np.roll(df.index, steps)
    df.values[:] = df.reindex(index=new_index).values
    return df


def add_generation(
    n: pypsa.Network,
    costs: pd.DataFrame,
    pop_layout: pd.DataFrame,
    conventionals: dict[str, str],
    spatial: SimpleNamespace,
    options: dict,
    cf_industry: dict,
) -> None:
    """
    Add conventional electricity generation to the network.

    Creates links between carrier buses and demand nodes for conventional generators,
    including their efficiency, costs, and CO2 emissions.

    Parameters
    ----------
    n : pypsa.Network
        The PyPSA network container object
    costs : pd.DataFrame
        DataFrame containing cost and technical parameters for different technologies
    pop_layout : pd.DataFrame
        DataFrame with population layout data, used for demand nodes
    conventionals : Dict[str, str]
        Dictionary mapping generator types to their energy carriers
        e.g., {'OCGT': 'gas', 'CCGT': 'gas', 'coal': 'coal'}
    spatial : SimpleNamespace
        Namespace containing spatial information for different carriers,
        including nodes and locations
    options : dict
        Configuration dictionary containing settings for the model
    cf_industry : dict
        Dictionary of industrial conversion factors, needed for carrier buses

    Returns
    -------
    None
        Modifies the network object in-place by adding generation components

    Notes
    -----
    - Costs (VOM and fixed) are given per MWel and automatically adjusted by efficiency
    - CO2 emissions are tracked through a link to the 'co2 atmosphere' bus
    - Generator lifetimes are considered in the capital cost calculation
    """
    logger.info("Adding electricity generation")

    nodes = pop_layout.index

    for generator, carrier in conventionals.items():
        carrier_nodes = vars(spatial)[carrier].nodes

        add_carrier_buses(
            n=n,
            carrier=carrier,
            costs=costs,
            spatial=spatial,
            options=options,
            cf_industry=cf_industry,
        )

        n.add(
            "Link",
            nodes + " " + generator,
            bus0=carrier_nodes,
            bus1=nodes,
            bus2="co2 atmosphere",
            marginal_cost=costs.at[generator, "efficiency"]
            * costs.at[generator, "VOM"],  # NB: VOM is per MWel
            capital_cost=costs.at[generator, "efficiency"]
            * costs.at[generator, "capital_cost"],  # NB: fixed cost is per MWel
            p_nom_extendable=True,
            carrier=generator,
            efficiency=costs.at[generator, "efficiency"],
            efficiency2=costs.at[carrier, "CO2 intensity"],
            lifetime=costs.at[generator, "lifetime"],
        )


def add_ammonia(
    n: pypsa.Network,
    costs: pd.DataFrame,
    pop_layout: pd.DataFrame,
    spatial: SimpleNamespace,
    cf_industry: dict,
) -> None:
    """
    Add ammonia synthesis, cracking, and storage infrastructure to the network.

    Creates the necessary components for an ammonia economy including Haber-Bosch
    synthesis plants, ammonia crackers, and storage facilities. Links are created
    between electricity, hydrogen, and ammonia buses.

    Parameters
    ----------
    n : pypsa.Network
        The PyPSA network container object
    costs : pd.DataFrame
        Technology cost assumptions with MultiIndex columns containing
        'fixed', 'VOM', 'efficiency', 'lifetime', etc.
    pop_layout : pd.DataFrame
        Population layout data with index of location nodes
    spatial : Namespace
        Configuration object containing ammonia-specific spatial information
        with attributes:
        - nodes: list of ammonia bus nodes
        - locations: list of geographical locations
    cf_industry : dict
        Industry-specific conversion factors including
        'MWh_NH3_per_MWh_H2_cracker' for ammonia cracking efficiency
    logger : logging.Logger
        Logger object for output messages

    Returns
    -------
    None
        Modifies the network object in-place by adding ammonia-related components

    Notes
    -----
    The function adds several components:
    - NH3 carrier
    - Ammonia buses at specified locations
    - Haber-Bosch synthesis plants linking electricity, hydrogen, and ammonia
    - Ammonia crackers for converting back to hydrogen
    - Ammonia storage facilities
    """
    logger.info("Adding ammonia carrier with synthesis, cracking and storage")

    nodes = pop_layout.index

    n.add("Carrier", "NH3")

    n.add(
        "Bus", spatial.ammonia.nodes, location=spatial.ammonia.locations, carrier="NH3"
    )

    n.add(
        "Link",
        nodes,
        suffix=" Haber-Bosch",
        bus0=nodes,
        bus1=spatial.ammonia.nodes,
        bus2=nodes + " H2",
        p_nom_extendable=True,
        carrier="Haber-Bosch",
        efficiency=1 / costs.at["Haber-Bosch", "electricity-input"],
        efficiency2=-costs.at["Haber-Bosch", "hydrogen-input"]
        / costs.at["Haber-Bosch", "electricity-input"],
        capital_cost=costs.at["Haber-Bosch", "capital_cost"]
        / costs.at["Haber-Bosch", "electricity-input"],
        marginal_cost=costs.at["Haber-Bosch", "VOM"]
        / costs.at["Haber-Bosch", "electricity-input"],
        lifetime=costs.at["Haber-Bosch", "lifetime"],
    )

    n.add(
        "Link",
        nodes,
        suffix=" ammonia cracker",
        bus0=spatial.ammonia.nodes,
        bus1=nodes + " H2",
        p_nom_extendable=True,
        carrier="ammonia cracker",
        efficiency=1 / cf_industry["MWh_NH3_per_MWh_H2_cracker"],
        capital_cost=costs.at["Ammonia cracker", "capital_cost"]
        / cf_industry["MWh_NH3_per_MWh_H2_cracker"],  # given per MW_H2
        lifetime=costs.at["Ammonia cracker", "lifetime"],
    )

    # Ammonia Storage
    n.add(
        "Store",
        spatial.ammonia.nodes,
        suffix=" ammonia store",
        bus=spatial.ammonia.nodes,
        e_nom_extendable=True,
        e_cyclic=True,
        carrier="ammonia store",
        capital_cost=costs.at[
            "NH3 (l) storage tank incl. liquefaction", "capital_cost"
        ],
        lifetime=costs.at["NH3 (l) storage tank incl. liquefaction", "lifetime"],
    )


def insert_electricity_distribution_grid(
    n: pypsa.Network,
    costs: pd.DataFrame,
    options: dict,
    pop_layout: pd.DataFrame,
    solar_rooftop_potentials_fn: str,
) -> None:
    """
    Insert electricity distribution grid components into the network.

    Adds low voltage buses, distribution grid links, rooftop solar potential,
    and home battery storage systems to the network. Also adjusts the connection
    points of various loads and distributed energy resources to the low voltage grid.

    Parameters
    ----------
    n : pypsa.Network
        The PyPSA network container object to be modified
    costs : pd.DataFrame
        Technology cost assumptions with technologies as index and cost parameters
        as columns, including 'fixed' costs, 'lifetime', and component-specific
        parameters like 'efficiency'
    options : dict
        Configuration options containing at least:
        - transmission_efficiency: dict with distribution grid parameters
        - marginal_cost_storage: float for storage operation costs
    pop_layout : pd.DataFrame
        Population data per node with at least:
        - 'total' column containing population in thousands
        Index should match network nodes

    Returns
    -------
    None
        Modifies the network object in-place by adding components

    Notes
    -----
    Components added to the network:
    - Low voltage buses for each node
    - Distribution grid links connecting high to low voltage
    - Rooftop solar potential based on population density
    - Home battery storage systems with separate charger/discharger links

    The function also adjusts the connection points of loads like:
    - Regular electricity demand
    - Electric vehicles (BEV chargers and V2G)
    - Heat pumps
    - Resistive heaters
    - Micro-CHP units
    """
    nodes = n.buses.query("carrier == 'AC'").index

    n.add(
        "Bus",
        nodes + " low voltage",
        location=nodes,
        carrier="low voltage",
        unit="MWh_el",
    )

    n.add(
        "Link",
        nodes + " electricity distribution grid",
        bus0=nodes,
        bus1=nodes + " low voltage",
        p_nom_extendable=True,
        p_min_pu=-1,
        carrier="electricity distribution grid",
        efficiency=1,
        lifetime=costs.at["electricity distribution grid", "lifetime"],
        capital_cost=costs.at["electricity distribution grid", "capital_cost"],
    )

    # deduct distribution losses from electricity demand as these are included in total load
    # https://nbviewer.org/github/Open-Power-System-Data/datapackage_timeseries/blob/2020-10-06/main.ipynb
    if (
        efficiency := options["transmission_efficiency"]
        .get("electricity distribution grid", {})
        .get("efficiency_static")
    ) and "electricity distribution grid" in options["transmission_efficiency"][
        "enable"
    ]:
        logger.info(
            f"Deducting distribution losses from electricity demand: {np.around(100 * (1 - efficiency), decimals=2)}%"
        )
        n.loads_t.p_set.loc[:, n.loads.carrier == "electricity"] *= efficiency

    # this catches regular electricity load and "industry electricity" and
    # "agriculture machinery electric" and "agriculture electricity"
    loads = n.loads.index[n.loads.carrier.str.contains("electric")]
    n.loads.loc[loads, "bus"] += " low voltage"

    bevs = n.links.index[n.links.carrier == "BEV charger"]
    n.links.loc[bevs, "bus0"] += " low voltage"

    v2gs = n.links.index[n.links.carrier == "V2G"]
    n.links.loc[v2gs, "bus1"] += " low voltage"

    hps = n.links.index[n.links.carrier.str.contains("heat pump")]
    n.links.loc[hps, "bus0"] += " low voltage"

    rh = n.links.index[n.links.carrier.str.contains("resistive heater")]
    n.links.loc[rh, "bus0"] += " low voltage"

    mchp = n.links.index[n.links.carrier.str.contains("micro gas")]
    n.links.loc[mchp, "bus1"] += " low voltage"

    # set existing solar to cost of utility cost rather the 50-50 rooftop-utility
    solar = n.generators.index[n.generators.carrier == "solar"]
    n.generators.loc[solar, "capital_cost"] = costs.at["solar-utility", "capital_cost"]

    fn = solar_rooftop_potentials_fn
    potential = pd.read_csv(fn, index_col=["bus", "bin"]).squeeze()
    potential.index = potential.index.map(flatten) + " solar"

    n.add(
        "Generator",
        solar,
        suffix=" rooftop",
        bus=n.generators.loc[solar, "bus"] + " low voltage",
        carrier="solar rooftop",
        p_nom_extendable=True,
        p_nom_max=potential.loc[solar],
        marginal_cost=n.generators.loc[solar, "marginal_cost"],
        capital_cost=costs.at["solar-rooftop", "capital_cost"],
        efficiency=n.generators.loc[solar, "efficiency"],
        p_max_pu=n.generators_t.p_max_pu[solar],
        lifetime=costs.at["solar-rooftop", "lifetime"],
    )

    n.add("Carrier", "home battery")

    n.add(
        "Bus",
        nodes + " home battery",
        location=nodes,
        carrier="home battery",
        unit="MWh_el",
    )

    n.add(
        "Store",
        nodes + " home battery",
        bus=nodes + " home battery",
        location=nodes,
        e_cyclic=True,
        e_nom_extendable=True,
        carrier="home battery",
        capital_cost=costs.at["home battery storage", "capital_cost"],
        lifetime=costs.at["battery storage", "lifetime"],
    )

    n.add(
        "Link",
        nodes + " home battery charger",
        bus0=nodes + " low voltage",
        bus1=nodes + " home battery",
        carrier="home battery charger",
        efficiency=costs.at["battery inverter", "efficiency"] ** 0.5,
        capital_cost=costs.at["home battery inverter", "capital_cost"],
        p_nom_extendable=True,
        lifetime=costs.at["battery inverter", "lifetime"],
    )

    n.add(
        "Link",
        nodes + " home battery discharger",
        bus0=nodes + " home battery",
        bus1=nodes + " low voltage",
        carrier="home battery discharger",
        efficiency=costs.at["battery inverter", "efficiency"] ** 0.5,
        marginal_cost=costs.at["home battery storage", "marginal_cost"],
        p_nom_extendable=True,
        lifetime=costs.at["battery inverter", "lifetime"],
    )


def insert_gas_distribution_costs(
    n: pypsa.Network,
    costs: pd.DataFrame,
    options: dict,
) -> None:
    """
    Insert gas distribution grid costs into gas-consuming components.

    Adds distribution grid costs to decentralized gas boilers and micro-CHP units
    by increasing their capital costs. The additional cost is calculated as a factor
    of electricity distribution grid costs.

    Parameters
    ----------
    n : pypsa.Network
        The PyPSA network container object to be modified
    costs : pd.DataFrame
        Technology cost assumptions with technologies as index and cost parameters
        as columns, must include 'electricity distribution grid' with 'fixed' costs
    options : dict
        Configuration options containing at least:
        - gas_distribution_grid_cost_factor: float
          Factor to multiply electricity distribution grid costs by

    Returns
    -------
    None
        Modifies the network object in-place by updating capital costs of gas
        components

    Notes
    -----
    The function adds distribution grid costs to:
    - Decentralized gas boilers (excluding urban central heating)
    - Micro-CHP units

    The additional cost is calculated by multiplying the electricity distribution
    grid fixed cost by the gas distribution grid cost factor.
    """
    f_costs = options["gas_distribution_grid_cost_factor"]

    logger.info(
        f"Inserting gas distribution grid with investment cost factor of {f_costs}"
    )

    capital_cost = costs.at["electricity distribution grid", "capital_cost"] * f_costs

    # Add costs to decentralized gas boilers
    gas_b = n.links.index[
        n.links.carrier.str.contains("gas boiler")
        & (~n.links.carrier.str.contains("urban central"))
    ]
    n.links.loc[gas_b, "capital_cost"] += capital_cost

    # Add costs to micro CHPs
    mchp = n.links.index[n.links.carrier.str.contains("micro gas")]
    n.links.loc[mchp, "capital_cost"] += capital_cost


def add_electricity_grid_connection(n, costs):
    carriers = ["onwind", "solar", "solar-hsat"]

    gens = n.generators.index[n.generators.carrier.isin(carriers)]

    n.generators.loc[gens, "capital_cost"] += costs.at[
        "electricity grid connection", "capital_cost"
    ]


def add_storage_and_grids(
    n,
    costs,
    pop_layout,
    h2_cavern_file,
    cavern_types,
    clustered_gas_network_file,
    gas_input_nodes,
    spatial,
    options,
):
    """
    Add storage and grid infrastructure to the network including hydrogen, gas, and battery systems.

    Parameters
    ----------
    n : pypsa.Network
        The PyPSA network container object
    costs : pd.DataFrame
        Technology cost assumptions
    pop_layout : pd.DataFrame
        Population layout with index of locations/nodes
    h2_cavern_file : str
        Path to CSV file containing hydrogen cavern storage potentials
    cavern_types : list
        List of underground storage types to consider
    clustered_gas_network_file : str, optional
        Path to CSV file containing gas network data
    gas_input_nodes : pd.DataFrame
        DataFrame containing gas input node information (LNG, pipeline, etc.)
    spatial : object, optional
        Object containing spatial information about nodes and their locations
    options : dict, optional
        Dictionary of configuration options. Defaults to empty dict if not provided.
        Key options include:
        - hydrogen_fuel_cell : bool
        - hydrogen_turbine : bool
        - hydrogen_underground_storage : bool
        - gas_network : bool
        - H2_retrofit : bool
        - H2_network : bool
        - methanation : bool
        - coal_cc : bool
        - SMR_cc : bool
        - SMR : bool
        - min_part_load_methanation : float
        - cc_fraction : float
    logger : logging.Logger, optional
        Logger for output messages. If None, no logging is performed.

    Returns
    -------
    None
        The function modifies the network object in-place by adding various
        storage and grid components.

    Notes
    -----
    This function adds multiple types of storage and grid infrastructure:
    - Hydrogen infrastructure (electrolysis, fuel cells, storage)
    - Gas network infrastructure
    - Battery storage systems
    - Carbon capture and conversion facilities (if enabled in options)
    """
    # Set defaults
    options = options or {}

    logger.info("Add hydrogen storage")

    nodes = pop_layout.index

    n.add("Carrier", "H2")

    n.add("Bus", nodes + " H2", location=nodes, carrier="H2", unit="MWh_LHV")

    n.add(
        "Link",
        nodes + " H2 Electrolysis",
        bus1=nodes + " H2",
        bus0=nodes,
        p_nom_extendable=True,
        carrier="H2 Electrolysis",
        efficiency=costs.at["electrolysis", "efficiency"],
        capital_cost=costs.at["electrolysis", "capital_cost"],
        lifetime=costs.at["electrolysis", "lifetime"],
    )

    if options["hydrogen_fuel_cell"]:
        logger.info("Adding hydrogen fuel cell for re-electrification.")

        n.add(
            "Link",
            nodes + " H2 Fuel Cell",
            bus0=nodes + " H2",
            bus1=nodes,
            p_nom_extendable=True,
            carrier="H2 Fuel Cell",
            efficiency=costs.at["fuel cell", "efficiency"],
            capital_cost=costs.at["fuel cell", "capital_cost"]
            * costs.at["fuel cell", "efficiency"],  # NB: fixed cost is per MWel
            lifetime=costs.at["fuel cell", "lifetime"],
        )

    if options["hydrogen_turbine"]:
        logger.info(
            "Adding hydrogen turbine for re-electrification. Assuming OCGT technology costs."
        )
        # TODO: perhaps replace with hydrogen-specific technology assumptions.

        n.add(
            "Link",
            nodes + " H2 turbine",
            bus0=nodes + " H2",
            bus1=nodes,
            p_nom_extendable=True,
            carrier="H2 turbine",
            efficiency=costs.at["OCGT", "efficiency"],
            capital_cost=costs.at["OCGT", "capital_cost"]
            * costs.at["OCGT", "efficiency"],  # NB: fixed cost is per MWel
            marginal_cost=costs.at["OCGT", "VOM"],
            lifetime=costs.at["OCGT", "lifetime"],
        )

    h2_caverns = pd.read_csv(h2_cavern_file, index_col=0)

    if (
        not h2_caverns.empty
        and options["hydrogen_underground_storage"]
        and set(cavern_types).intersection(h2_caverns.columns)
    ):
        h2_caverns = h2_caverns[cavern_types].sum(axis=1)

        # only use sites with at least 2 TWh potential
        h2_caverns = h2_caverns[h2_caverns > 2]

        # convert TWh to MWh
        h2_caverns = h2_caverns * 1e6

        # clip at 1000 TWh for one location
        h2_caverns.clip(upper=1e9, inplace=True)

        logger.info("Add hydrogen underground storage")

        h2_capital_cost = costs.at["hydrogen storage underground", "capital_cost"]

        n.add(
            "Store",
            h2_caverns.index + " H2 Store",
            bus=h2_caverns.index + " H2",
            e_nom_extendable=True,
            e_nom_max=h2_caverns.values,
            e_cyclic=True,
            carrier="H2 Store",
            capital_cost=h2_capital_cost,
            lifetime=costs.at["hydrogen storage underground", "lifetime"],
        )

    # hydrogen stored overground (where not already underground)
    tech = "hydrogen storage tank type 1 including compressor"
    nodes_overground = h2_caverns.index.symmetric_difference(nodes)

    n.add(
        "Store",
        nodes_overground + " H2 Store",
        bus=nodes_overground + " H2",
        e_nom_extendable=True,
        e_cyclic=True,
        carrier="H2 Store",
        capital_cost=costs.at[tech, "capital_cost"],
        lifetime=costs.at[tech, "lifetime"],
    )

    if options["H2_retrofit"]:
        gas_pipes = pd.read_csv(clustered_gas_network_file, index_col=0)

    if options["gas_network"]:
        logger.info(
            "Add natural gas infrastructure, incl. LNG terminals, production, storage and entry-points."
        )
        gas_pipes = pd.read_csv(clustered_gas_network_file, index_col=0)

        if options["H2_retrofit"]:
            gas_pipes["p_nom_max"] = gas_pipes.p_nom
            gas_pipes["p_nom_min"] = 0.0
            # 0.1 EUR/MWkm/a to prefer decommissioning to address degeneracy
            gas_pipes["capital_cost"] = 0.1 * gas_pipes.length
            gas_pipes["p_nom_extendable"] = True
        else:
            gas_pipes["p_nom_max"] = np.inf
            gas_pipes["p_nom_min"] = gas_pipes.p_nom
            gas_pipes["capital_cost"] = (
                gas_pipes.length * costs.at["CH4 (g) pipeline", "capital_cost"]
            )
            gas_pipes["p_nom_extendable"] = False

        n.add(
            "Link",
            gas_pipes.index,
            bus0=gas_pipes.bus0 + " gas",
            bus1=gas_pipes.bus1 + " gas",
            p_min_pu=gas_pipes.p_min_pu,
            p_nom=gas_pipes.p_nom,
            p_nom_extendable=gas_pipes.p_nom_extendable,
            p_nom_max=gas_pipes.p_nom_max,
            p_nom_min=gas_pipes.p_nom_min,
            length=gas_pipes.length,
            capital_cost=gas_pipes.capital_cost,
            tags=gas_pipes.name,
            carrier="gas pipeline",
            lifetime=np.inf,
        )

        # remove fossil generators where there is neither
        # production, LNG terminal, nor entry-point beyond system scope

        unique = gas_input_nodes.index.unique()
        gas_i = n.generators.carrier == "gas"
        internal_i = ~n.generators.bus.map(n.buses.location).isin(unique)

        remove_i = n.generators[gas_i & internal_i].index
        n.generators.drop(remove_i, inplace=True)

        input_types = ["lng", "pipeline", "production"]
        p_nom = gas_input_nodes[input_types].sum(axis=1).rename(lambda x: x + " gas")
        n.generators.loc[gas_i, "p_nom_extendable"] = False
        n.generators.loc[gas_i, "p_nom"] = p_nom

        # add existing gas storage capacity
        gas_i = n.stores.carrier == "gas"
        e_nom = (
            gas_input_nodes["storage"]
            .rename(lambda x: x + " gas Store")
            .reindex(n.stores.index)
            .fillna(0.0)
            * 1e3
        )  # MWh_LHV
        e_nom.clip(
            upper=e_nom.quantile(0.98), inplace=True
        )  # limit extremely large storage
        n.stores.loc[gas_i, "e_nom_min"] = e_nom

        # add candidates for new gas pipelines to achieve full connectivity

        G = nx.Graph()

        gas_buses = n.buses.loc[n.buses.carrier == "gas", "location"]
        G.add_nodes_from(np.unique(gas_buses.values))

        sel = gas_pipes.p_nom > 1500
        attrs = ["bus0", "bus1", "length"]
        G.add_weighted_edges_from(gas_pipes.loc[sel, attrs].values)

        # find all complement edges
        complement_edges = pd.DataFrame(complement(G).edges, columns=["bus0", "bus1"])
        complement_edges["length"] = complement_edges.apply(
            haversine, axis=1, args=(n,)
        )

        # apply k_edge_augmentation weighted by length of complement edges
        k_edge = options["gas_network_connectivity_upgrade"]
        if augmentation := list(
            k_edge_augmentation(G, k_edge, avail=complement_edges.values)
        ):
            new_gas_pipes = pd.DataFrame(augmentation, columns=["bus0", "bus1"])
            new_gas_pipes["length"] = new_gas_pipes.apply(haversine, axis=1, args=(n,))

            new_gas_pipes.index = new_gas_pipes.apply(
                lambda x: f"gas pipeline new {x.bus0} <-> {x.bus1}", axis=1
            )

            n.add(
                "Link",
                new_gas_pipes.index,
                bus0=new_gas_pipes.bus0 + " gas",
                bus1=new_gas_pipes.bus1 + " gas",
                p_min_pu=-1,  # new gas pipes are bidirectional
                p_nom_extendable=True,
                length=new_gas_pipes.length,
                capital_cost=new_gas_pipes.length
                * costs.at["CH4 (g) pipeline", "capital_cost"],
                carrier="gas pipeline new",
                lifetime=costs.at["CH4 (g) pipeline", "lifetime"],
            )

    if options["H2_retrofit"]:
        logger.info("Add retrofitting options of existing CH4 pipes to H2 pipes.")

        fr = "gas pipeline"
        to = "H2 pipeline retrofitted"
        h2_pipes = gas_pipes.rename(index=lambda x: x.replace(fr, to))

        n.add(
            "Link",
            h2_pipes.index,
            bus0=h2_pipes.bus0 + " H2",
            bus1=h2_pipes.bus1 + " H2",
            p_min_pu=-1.0,  # allow that all H2 retrofit pipelines can be used in both directions
            p_nom_max=h2_pipes.p_nom * options["H2_retrofit_capacity_per_CH4"],
            p_nom_extendable=True,
            length=h2_pipes.length,
            capital_cost=costs.at["H2 (g) pipeline repurposed", "capital_cost"]
            * h2_pipes.length,
            tags=h2_pipes.name,
            carrier="H2 pipeline retrofitted",
            lifetime=costs.at["H2 (g) pipeline repurposed", "lifetime"],
        )

    if options["H2_network"]:
        logger.info("Add options for new hydrogen pipelines.")

        h2_pipes = create_network_topology(
            n, "H2 pipeline ", carriers=["DC", "gas pipeline"]
        )

        # TODO Add efficiency losses
        n.add(
            "Link",
            h2_pipes.index,
            bus0=h2_pipes.bus0.values + " H2",
            bus1=h2_pipes.bus1.values + " H2",
            p_min_pu=-1,
            p_nom_extendable=True,
            length=h2_pipes.length.values,
            capital_cost=costs.at["H2 (g) pipeline", "capital_cost"]
            * h2_pipes.length.values,
            carrier="H2 pipeline",
            lifetime=costs.at["H2 (g) pipeline", "lifetime"],
        )

    n.add("Carrier", "battery")

    n.add("Bus", nodes + " battery", location=nodes, carrier="battery", unit="MWh_el")

    n.add(
        "Store",
        nodes + " battery",
        bus=nodes + " battery",
        e_cyclic=True,
        e_nom_extendable=True,
        carrier="battery",
        capital_cost=costs.at["battery storage", "capital_cost"],
        lifetime=costs.at["battery storage", "lifetime"],
    )

    n.add(
        "Link",
        nodes + " battery charger",
        bus0=nodes,
        bus1=nodes + " battery",
        carrier="battery charger",
        efficiency=costs.at["battery inverter", "efficiency"] ** 0.5,
        capital_cost=costs.at["battery inverter", "capital_cost"],
        p_nom_extendable=True,
        lifetime=costs.at["battery inverter", "lifetime"],
    )

    n.add(
        "Link",
        nodes + " battery discharger",
        bus0=nodes + " battery",
        bus1=nodes,
        carrier="battery discharger",
        efficiency=costs.at["battery inverter", "efficiency"] ** 0.5,
        p_nom_extendable=True,
        lifetime=costs.at["battery inverter", "lifetime"],
    )

    if options["methanation"]:
        n.add(
            "Link",
            spatial.nodes,
            suffix=" Sabatier",
            bus0=nodes + " H2",
            bus1=spatial.gas.nodes,
            bus2=spatial.co2.nodes,
            p_nom_extendable=True,
            carrier="Sabatier",
            p_min_pu=options["min_part_load_methanation"],
            efficiency=costs.at["methanation", "efficiency"],
            efficiency2=-costs.at["methanation", "efficiency"]
            * costs.at["gas", "CO2 intensity"],
            capital_cost=costs.at["methanation", "capital_cost"]
            * costs.at["methanation", "efficiency"],  # costs given per kW_gas
            lifetime=costs.at["methanation", "lifetime"],
        )

    if options["coal_cc"]:
        n.add(
            "Link",
            spatial.nodes,
            suffix=" coal CC",
            bus0=spatial.coal.nodes,
            bus1=spatial.nodes,
            bus2="co2 atmosphere",
            bus3=spatial.co2.nodes,
            marginal_cost=costs.at["coal", "efficiency"]
            * costs.at["coal", "VOM"],  # NB: VOM is per MWel
            capital_cost=costs.at["coal", "efficiency"]
            * costs.at["coal", "capital_cost"]
            + costs.at["biomass CHP capture", "capital_cost"]
            * costs.at["coal", "CO2 intensity"],  # NB: fixed cost is per MWel
            p_nom_extendable=True,
            carrier="coal",
            efficiency=costs.at["coal", "efficiency"],
            efficiency2=costs.at["coal", "CO2 intensity"]
            * (1 - costs.at["biomass CHP capture", "capture_rate"]),
            efficiency3=costs.at["coal", "CO2 intensity"]
            * costs.at["biomass CHP capture", "capture_rate"],
            lifetime=costs.at["coal", "lifetime"],
        )

    if options["SMR_cc"]:
        n.add(
            "Link",
            spatial.nodes,
            suffix=" SMR CC",
            bus0=spatial.gas.nodes,
            bus1=nodes + " H2",
            bus2="co2 atmosphere",
            bus3=spatial.co2.nodes,
            p_nom_extendable=True,
            carrier="SMR CC",
            efficiency=costs.at["SMR CC", "efficiency"],
            efficiency2=costs.at["gas", "CO2 intensity"] * (1 - options["cc_fraction"]),
            efficiency3=costs.at["gas", "CO2 intensity"] * options["cc_fraction"],
            capital_cost=costs.at["SMR CC", "capital_cost"],
            lifetime=costs.at["SMR CC", "lifetime"],
        )

    if options["SMR"]:
        n.add(
            "Link",
            nodes + " SMR",
            bus0=spatial.gas.nodes,
            bus1=nodes + " H2",
            bus2="co2 atmosphere",
            p_nom_extendable=True,
            carrier="SMR",
            efficiency=costs.at["SMR", "efficiency"],
            efficiency2=costs.at["gas", "CO2 intensity"],
            capital_cost=costs.at["SMR", "capital_cost"],
            lifetime=costs.at["SMR", "lifetime"],
        )


def check_land_transport_shares(shares):
    # Sums up the shares, ignoring None values
    total_share = sum(filter(None, shares))
    if total_share != 1:
        logger.warning(
            f"Total land transport shares sum up to {total_share:.2%},"
            "corresponding to increased or decreased demand assumptions."
        )


def get_temp_efficency(
    car_efficiency,
    temperature,
    deadband_lw,
    deadband_up,
    degree_factor_lw,
    degree_factor_up,
):
    """
    Correct temperature depending on heating and cooling for respective car
    type.
    """
    # temperature correction for EVs
    dd = transport_degree_factor(
        temperature,
        deadband_lw,
        deadband_up,
        degree_factor_lw,
        degree_factor_up,
    )

    temp_eff = 1 / (1 + dd)

    return car_efficiency * temp_eff


def add_EVs(
    n: pypsa.Network,
    avail_profile: pd.DataFrame,
    dsm_profile: pd.DataFrame,
    p_set: pd.Series,
    electric_share: pd.Series,
    number_cars: pd.Series,
    temperature: pd.DataFrame,
    spatial: SimpleNamespace,
    options: dict,
) -> None:
    """
    Add electric vehicle (EV) infrastructure to the network.

    Creates EV batteries, chargers, and optional vehicle-to-grid (V2G) components
    with temperature-dependent efficiency and demand-side management capabilities.

    Parameters
    ----------
    n : pypsa.Network
        The PyPSA network container object to be modified
    avail_profile : pd.DataFrame
        Availability profile for EV charging with snapshots as index and nodes as columns
    dsm_profile : pd.DataFrame
        Demand-side management profile defining minimum state of charge
        with snapshots as index and nodes as columns
    p_set : pd.Series
        Base power demand profile for EVs
    electric_share : pd.Series
        Share of electric vehicles per node
    number_cars : pd.Series
        Number of cars per node
    temperature : pd.DataFrame
        Ambient temperature per node and timestamp
    spatial : SimpleNamespace
        Spatial configuration containing at least:
        - nodes: list or Index of node names
    options : dict
        Configuration options containing at least:
        - transport_electric_efficiency: float
        - transport_heating_deadband_lower: float
        - transport_heating_deadband_upper: float
        - EV_lower_degree_factor: float
        - EV_upper_degree_factor: float
        - bev_charge_rate: float
        - bev_charge_efficiency: float
        - bev_dsm: bool
        - bev_energy: float
        - bev_dsm_availability: float
        - v2g: bool

    Returns
    -------
    None
        Modifies the network object in-place by adding EV components

    Notes
    -----
    Components added to the network:
    - EV battery buses for each node
    - EV loads with temperature-corrected efficiency
    - BEV chargers with availability profiles
    - Optional EV battery storage if DSM is enabled
    - Optional V2G links if V2G is enabled

    The function accounts for temperature effects on efficiency and implements
    a rolling average smoothing for the power profile.
    """
    # Add EV battery carrier and buses
    n.add("Carrier", "EV battery")

    n.add(
        "Bus",
        spatial.nodes,
        suffix=" EV battery",
        location=spatial.nodes,
        carrier="EV battery",
        unit="MWh_el",
    )

    # Calculate temperature-corrected efficiency
    car_efficiency = options["transport_electric_efficiency"]
    efficiency = get_temp_efficency(
        car_efficiency,
        temperature,
        options["transport_heating_deadband_lower"],
        options["transport_heating_deadband_upper"],
        options["EV_lower_degree_factor"],
        options["EV_upper_degree_factor"],
    )

    # Apply rolling average smoothing to power profile
    p_shifted = (p_set + cycling_shift(p_set, 1) + cycling_shift(p_set, 2)) / 3
    cyclic_eff = p_set.div(p_shifted)
    efficiency *= cyclic_eff

    # Calculate load profile
    profile = electric_share * p_set.div(efficiency)

    # Add EV load
    n.add(
        "Load",
        spatial.nodes,
        suffix=" land transport EV",
        bus=spatial.nodes + " EV battery",
        carrier="land transport EV",
        p_set=profile.loc[n.snapshots],
    )

    # Add BEV chargers
    p_nom = number_cars * options["bev_charge_rate"] * electric_share
    n.add(
        "Link",
        spatial.nodes,
        suffix=" BEV charger",
        bus0=spatial.nodes,
        bus1=spatial.nodes + " EV battery",
        p_nom=p_nom,
        carrier="BEV charger",
        p_max_pu=avail_profile.loc[n.snapshots, spatial.nodes],
        lifetime=1,
        efficiency=options["bev_charge_efficiency"],
    )

    # Add demand-side management components if enabled
    if options["bev_dsm"]:
        e_nom = (
            number_cars
            * options["bev_energy"]
            * options["bev_dsm_availability"]
            * electric_share
        )

        n.add(
            "Store",
            spatial.nodes,
            suffix=" EV battery",
            bus=spatial.nodes + " EV battery",
            carrier="EV battery",
            e_cyclic=True,
            e_nom=e_nom,
            e_max_pu=1,
            e_min_pu=dsm_profile.loc[n.snapshots, spatial.nodes],
        )

        # Add vehicle-to-grid if enabled
        if options["v2g"]:
            n.add(
                "Link",
                spatial.nodes,
                suffix=" V2G",
                bus1=spatial.nodes,
                bus0=spatial.nodes + " EV battery",
                p_nom=p_nom * options["bev_dsm_availability"],
                carrier="V2G",
                p_max_pu=avail_profile.loc[n.snapshots, spatial.nodes],
                lifetime=1,
                efficiency=options["bev_charge_efficiency"],
            )


def add_fuel_cell_cars(
    n: pypsa.Network,
    p_set: pd.Series,
    fuel_cell_share: float,
    temperature: pd.Series,
    options: dict,
    spatial: SimpleNamespace,
) -> None:
    """
    Add hydrogen fuel cell vehicles to the network as hydrogen loads.

    Creates temperature-dependent hydrogen demand profiles for fuel cell vehicles
    based on transport energy demand, fuel cell share, and temperature-dependent
    efficiency factors.

    Parameters
    ----------
    n : pypsa.Network
        The PyPSA network container object to be modified
    p_set : pd.Series
        Base transport energy demand profile
    fuel_cell_share : float
        Share of transport demand met by fuel cell vehicles (between 0 and 1)
    temperature : pd.Series
        Temperature time series used for efficiency correction
    options : dict
        Configuration options containing at least:
        - transport_fuel_cell_efficiency: float
          Base efficiency of fuel cell vehicles
        - transport_heating_deadband_lower: float
          Lower temperature threshold for efficiency correction
        - transport_heating_deadband_upper: float
          Upper temperature threshold for efficiency correction
        - ICE_lower_degree_factor: float
          Efficiency correction factor for low temperatures
        - ICE_upper_degree_factor: float
          Efficiency correction factor for high temperatures
    spatial : SimpleNamespace
        Spatial configuration containing at least:
        - nodes: list of network nodes
        - h2.nodes: list of hydrogen bus locations

    Returns
    -------
    None
        Modifies the network object in-place by adding fuel cell vehicle loads

    Notes
    -----
    The hydrogen demand is calculated by:
    1. Applying temperature-dependent efficiency corrections
    2. Converting transport energy demand to hydrogen demand
    3. Scaling by the fuel cell vehicle share
    """
    car_efficiency = options["transport_fuel_cell_efficiency"]

    # Calculate temperature-corrected efficiency
    efficiency = get_temp_efficency(
        car_efficiency,
        temperature,
        options["transport_heating_deadband_lower"],
        options["transport_heating_deadband_upper"],
        options["ICE_lower_degree_factor"],
        options["ICE_upper_degree_factor"],
    )

    # Calculate hydrogen demand profile
    profile = fuel_cell_share * p_set.div(efficiency)

    # Add hydrogen load for fuel cell vehicles
    n.add(
        "Load",
        spatial.nodes,
        suffix=" land transport fuel cell",
        bus=spatial.h2.nodes,
        carrier="land transport fuel cell",
        p_set=profile.loc[n.snapshots],
    )


def add_ice_cars(
    n: pypsa.Network,
    costs: pd.DataFrame,
    p_set: pd.DataFrame,
    ice_share: pd.DataFrame,
    temperature: pd.DataFrame,
    cf_industry: pd.DataFrame,
    spatial: SimpleNamespace,
    options: dict,
) -> None:
    """
    Add internal combustion engine (ICE) vehicles to the network.

    Creates the necessary infrastructure for representing ICE vehicles in the
    transport sector, including oil buses, temperature-dependent efficiency,
    and CO2 emissions. Can model demand either regionally or aggregated at EU level.

    Parameters
    ----------
    n : pypsa.Network
        The PyPSA network container object to be modified
    costs : pd.DataFrame
        Technology cost assumptions with technologies as index and cost parameters
        as columns, must include 'oil' with 'CO2 intensity'
    p_set : pd.DataFrame
        Transport demand time series
    ice_share : pd.DataFrame
        Share of internal combustion engines in transport demand
    temperature : pd.DataFrame
        Hourly temperature time series per node
    cf_industry : pd.DataFrame
        Industrial capacity factors for oil demand
    spatial : SimpleNamespace
        Spatial resolution configuration containing at least:
        - oil.land_transport: names for transport nodes
        - oil.demand_locations: locations of demand
        - oil.nodes: names of oil supply nodes
    options : dict
        Configuration options containing at least:
        - transport_ice_efficiency: float for baseline ICE efficiency
        - transport_heating_deadband_lower: float for lower temperature threshold
        - transport_heating_deadband_upper: float for upper temperature threshold
        - ICE_lower_degree_factor: float for low temperature efficiency impact
        - ICE_upper_degree_factor: float for high temperature efficiency impact
        - regional_oil_demand: bool for regional vs EU-wide demand modeling

    Returns
    -------
    None
        Modifies the network object in-place by adding ICE-related components

    Notes
    -----
    The function adds:
    - Oil carrier buses
    - Temperature-dependent transport oil demand
    - Links from oil supply to transport with CO2 emissions
    """
    add_carrier_buses(
        n=n,
        carrier="oil",
        costs=costs,
        spatial=spatial,
        options=options,
        cf_industry=cf_industry,
    )

    car_efficiency = options["transport_ice_efficiency"]

    # Calculate temperature-corrected efficiency
    efficiency = get_temp_efficency(
        car_efficiency,
        temperature,
        options["transport_heating_deadband_lower"],
        options["transport_heating_deadband_upper"],
        options["ICE_lower_degree_factor"],
        options["ICE_upper_degree_factor"],
    )

    # Calculate oil demand profile
    profile = ice_share * p_set.div(efficiency).rename(
        columns=lambda x: x + " land transport oil"
    )

    if not options["regional_oil_demand"]:
        profile = profile.sum(axis=1).to_frame(name="EU land transport oil")

    # Add transport oil buses
    n.add(
        "Bus",
        spatial.oil.land_transport,
        location=spatial.oil.demand_locations,
        carrier="land transport oil",
        unit="land transport",
    )

    # Add transport oil demand
    n.add(
        "Load",
        spatial.oil.land_transport,
        bus=spatial.oil.land_transport,
        carrier="land transport oil",
        p_set=profile.loc[n.snapshots],
    )

    # Add oil supply links with CO2 emissions
    n.add(
        "Link",
        spatial.oil.land_transport,
        bus0=spatial.oil.nodes,
        bus1=spatial.oil.land_transport,
        bus2="co2 atmosphere",
        carrier="land transport oil",
        efficiency2=costs.at["oil", "CO2 intensity"],
        p_nom_extendable=True,
    )


def add_land_transport(
    n,
    costs,
    transport_demand_file,
    transport_data_file,
    avail_profile_file,
    dsm_profile_file,
    temp_air_total_file,
    cf_industry,
    options,
    investment_year,
    nodes,
) -> None:
    """
    Add land transport demand and infrastructure to the network.

    Parameters
    ----------
    n : pypsa.Network
        The PyPSA network container object
    costs : pd.DataFrame
        Cost assumptions for different technologies
    transport_demand_file : str
        Path to CSV file containing transport demand in driven km [100 km]
    transport_data_file : str
        Path to CSV file containing number of cars per region
    avail_profile_file : str
        Path to CSV file containing availability profiles
    dsm_profile_file : str
        Path to CSV file containing demand-side management profiles
    temp_air_total_file : str
        Path to netCDF file containing air temperature data
    options : dict
        Dictionary containing configuration options, specifically:
        - land_transport_fuel_cell_share
        - land_transport_electric_share
        - land_transport_ice_share
    investment_year : int
        Year for which to get the transport shares
    nodes : list-like
        List of spatial nodes to consider

    Returns
    -------
    None
        Modifies the network object in-place by adding transport-related
        components and their properties.

    Notes
    -----
    The function adds different types of land transport (electric vehicles,
    fuel cell vehicles, and internal combustion engines) to the network
    based on specified shares and profiles.
    """
    if logger:
        logger.info("Add land transport")

    # read in transport demand in units driven km [100 km]
    transport = pd.read_csv(transport_demand_file, index_col=0, parse_dates=True)
    number_cars = pd.read_csv(transport_data_file, index_col=0)["number cars"]
    avail_profile = pd.read_csv(avail_profile_file, index_col=0, parse_dates=True)
    dsm_profile = pd.read_csv(dsm_profile_file, index_col=0, parse_dates=True)

    # exogenous share of passenger car type
    engine_types = ["fuel_cell", "electric", "ice"]
    shares = pd.Series()
    for engine in engine_types:
        share_key = f"land_transport_{engine}_share"
        shares[engine] = get(options[share_key], investment_year)
        if logger:
            logger.info(f"{engine} share: {shares[engine] * 100}%")

    check_land_transport_shares(shares)

    p_set = transport[nodes]

    # temperature for correction factor for heating/cooling
    temperature = xr.open_dataarray(temp_air_total_file).to_pandas()

    if shares["electric"] > 0:
        add_EVs(
            n,
            avail_profile,
            dsm_profile,
            p_set,
            shares["electric"],
            number_cars,
            temperature,
            spatial,
            options,
        )

    if shares["fuel_cell"] > 0:
        add_fuel_cell_cars(
            n=n,
            p_set=p_set,
            fuel_cell_share=shares["fuel_cell"],
            temperature=temperature,
            options=options,
            spatial=spatial,
        )
    if shares["ice"] > 0:
        add_ice_cars(
            n,
            costs,
            p_set,
            shares["ice"],
            temperature,
            cf_industry,
            spatial,
            options,
        )


def build_heat_demand(
    n, hourly_heat_demand_file, pop_weighted_energy_totals, heating_efficiencies
):
    """
    Build heat demand time series and adjust electricity load to account for electric heating.

    Parameters
    ----------
    n : pypsa.Network
        The PyPSA network container object
    hourly_heat_demand_file : str
        Path to netCDF file containing hourly heat demand data
    pop_weighted_energy_totals : pd.DataFrame
        Population-weighted energy totals containing columns for total and
        electricity consumption for different sectors and uses
    heating_efficiencies : dict
        Dictionary mapping sector and use combinations to their heating efficiencies

    Returns
    -------
    pd.DataFrame
        Heat demand time series with hierarchical columns for different sectors
        and uses (residential/services, water/space)

    Notes
    -----
    The function:
    - Constructs heat demand profiles for different sectors and uses
    - Adjusts the electricity load profiles by subtracting electric heating
    - Modifies the network object in-place by updating n.loads_t.p_set
    """
    heat_demand_shape = (
        xr.open_dataset(hourly_heat_demand_file).to_dataframe().unstack(level=1)
    )

    sectors = [sector.value for sector in HeatSector]
    uses = ["water", "space"]

    heat_demand = {}
    electric_heat_supply = {}
    for sector, use in product(sectors, uses):
        name = f"{sector} {use}"

        # efficiency for final energy to thermal energy service
        eff = pop_weighted_energy_totals.index.str[:2].map(
            heating_efficiencies[f"total {sector} {use} efficiency"]
        )

        heat_demand[name] = (
            heat_demand_shape[name] / heat_demand_shape[name].sum()
        ).multiply(pop_weighted_energy_totals[f"total {sector} {use}"] * eff) * 1e6
        electric_heat_supply[name] = (
            heat_demand_shape[name] / heat_demand_shape[name].sum()
        ).multiply(pop_weighted_energy_totals[f"electricity {sector} {use}"]) * 1e6

    heat_demand = pd.concat(heat_demand, axis=1)
    electric_heat_supply = pd.concat(electric_heat_supply, axis=1)

    # subtract from electricity load since heat demand already in heat_demand
    electric_nodes = n.loads.index[n.loads.carrier == "electricity"]
    n.loads_t.p_set[electric_nodes] = (
        n.loads_t.p_set[electric_nodes]
        - electric_heat_supply.T.groupby(level=1).sum().T[electric_nodes]
    )

    return heat_demand


def add_heat(
    n: pypsa.Network,
    costs: pd.DataFrame,
    cop_profiles_file: str,
    direct_heat_source_utilisation_profile_file: str,
    hourly_heat_demand_total_file: str,
    ptes_e_max_pu_file: str,
    ptes_direct_utilisation_profile: str,
    ates_e_nom_max: str,
    ates_capex_as_fraction_of_geothermal_heat_source: float,
    ates_recovery_factor: float,
    enable_ates: bool,
    ates_marginal_cost_charger: float,
    district_heat_share_file: str,
    solar_thermal_total_file: str,
    retro_cost_file: str,
    floor_area_file: str,
    heat_source_profile_files: dict[str, str],
    params: dict,
    pop_weighted_energy_totals: pd.DataFrame,
    heating_efficiencies: pd.DataFrame,
    pop_layout: pd.DataFrame,
    spatial: object,
    options: dict,
    investment_year: int,
):
    """
    Add heat sector to the network including heat demand, heat pumps, storage, and conversion technologies.

    Parameters
    ----------
    n : pypsa.Network
        The PyPSA network object
    costs : pd.DataFrame
        DataFrame containing cost information for different technologies
    cop_profiles_file : str
        Path to NetCDF file containing coefficient of performance (COP) values for heat pumps
    direct_heat_source_utilisation_profile_file : str
        Path to NetCDF file containing direct heat source utilisation profiles
    hourly_heat_demand_total_file : str
        Path to CSV file containing hourly heat demand data
    ptes_supplemental_heating_required_file: str
        Path to CSV file indicating when supplemental heating for thermal energy storage (TES) is needed
    district_heat_share_file : str
        Path to CSV file containing district heating share information
    solar_thermal_total_file : str
        Path to NetCDF file containing solar thermal generation data
    retro_cost_file : str
        Path to CSV file containing retrofitting costs
    floor_area_file : str
        Path to CSV file containing floor area data
    heat_source_profile_files : dict[str, str]
        Dictionary mapping heat source names to their data file paths
    params : dict
        Dictionary containing parameters including:
        - heat_pump_sources
        - heat_utilisation_potentials
        - direct_utilisation_heat_sources
    pop_weighted_energy_totals : pd.DataFrame
        Population-weighted energy totals by region
    heating_efficiencies : pd.DataFrame
        Heating system efficiencies
    pop_layout : pd.DataFrame
        Population layout data with columns for fraction and country
    spatial : object
        Object containing spatial data with attributes for different carriers (gas, co2, etc.)
    options : dict
        Dictionary containing configuration options for heat sector components
    investment_year : int
        Year for which to get the heat sector components and costs

    Returns
    -------
    None
        Modifies the network object in-place by adding heat sector components

    Notes
    -----
    The function adds various heat sector components to the network including:
    - Heat demand for different sectors (residential, services)
    - Heat pumps with different heat sources
    - Thermal energy storage if enabled
    - Gas boilers if enabled
    - Solar thermal if enabled
    - Combined heat and power (CHP) plants if enabled
    - Building retrofitting options if enabled
    """
    logger.info("Add heat sector")

    sectors = [sector.value for sector in HeatSector]

    heat_demand = build_heat_demand(
        n,
        hourly_heat_demand_total_file,
        pop_weighted_energy_totals,
        heating_efficiencies,
    )

    cop = xr.open_dataarray(cop_profiles_file)
    direct_heat_profile = xr.open_dataarray(direct_heat_source_utilisation_profile_file)
    district_heat_info = pd.read_csv(district_heat_share_file, index_col=0)
    dist_fraction = district_heat_info["district fraction of node"]
    urban_fraction = district_heat_info["urban fraction"]

    # NB: must add costs of central heating afterwards (EUR 400 / kWpeak, 50a, 1% FOM from Fraunhofer ISE)

    # exogenously reduce space heat demand
    if options["reduce_space_heat_exogenously"]:
        dE = get(options["reduce_space_heat_exogenously_factor"], investment_year)
        logger.info(f"Assumed space heat reduction of {dE:.2%}")
        for sector in sectors:
            heat_demand[sector + " space"] = (1 - dE) * heat_demand[sector + " space"]

    if options["solar_thermal"]:
        solar_thermal = (
            xr.open_dataarray(solar_thermal_total_file)
            .to_pandas()
            .reindex(index=n.snapshots)
        )
        # 1e3 converts from W/m^2 to MW/(1000m^2) = kW/m^2
        solar_thermal = options["solar_cf_correction"] * solar_thermal / 1e3

    for heat_system in (
        HeatSystem
    ):  # this loops through all heat systems defined in _entities.HeatSystem
        overdim_factor = options["overdimension_heat_generators"][
            heat_system.central_or_decentral
        ]
        if heat_system == HeatSystem.URBAN_CENTRAL:
            nodes = dist_fraction.index[dist_fraction > 0]
        else:
            nodes = pop_layout.index

        n.add("Carrier", f"{heat_system} heat")

        n.add(
            "Bus",
            nodes + f" {heat_system.value} heat",
            location=nodes,
            carrier=f"{heat_system.value} heat",
            unit="MWh_th",
        )

        # if heat_system == HeatSystem.URBAN_CENTRAL and options["central_heat_vent"]:
        if options["heat_vent"][heat_system.system_type.value]:
            n.add(
                "Generator",
                nodes + f" {heat_system} heat vent",
                bus=nodes + f" {heat_system} heat",
                location=nodes,
                carrier=f"{heat_system} heat vent",
                p_nom_extendable=True,
                p_max_pu=0,
                p_min_pu=-1,
                unit="MWh_th",
                marginal_cost=-params["sector"]["marginal_cost_heat_vent"],
            )

        ## Add heat load
        factor = heat_system.heat_demand_weighting(
            urban_fraction=urban_fraction[nodes], dist_fraction=dist_fraction[nodes]
        )
        if heat_system != HeatSystem.URBAN_CENTRAL:
            heat_load = (
                heat_demand[
                    [
                        heat_system.sector.value + " water",
                        heat_system.sector.value + " space",
                    ]
                ]
                .T.groupby(level=1)
                .sum()
                .T[nodes]
                .multiply(factor)
            )

        else:
            heat_load = (
                heat_demand.T.groupby(level=1)
                .sum()
                .T[nodes]
                .multiply(
                    factor * (1 + options["district_heating"]["district_heating_loss"])
                )
            )

        n.add(
            "Load",
            nodes,
            suffix=f" {heat_system} heat",
            bus=nodes + f" {heat_system} heat",
            carrier=f"{heat_system} heat",
            p_set=heat_load.loc[n.snapshots],
        )

        if options["tes"]:
            n.add("Carrier", f"{heat_system} water tanks")

            n.add(
                "Bus",
                nodes + f" {heat_system} water tanks",
                location=nodes,
                carrier=f"{heat_system} water tanks",
                unit="MWh_th",
            )

            energy_to_power_ratio_water_tanks = costs.at[
                heat_system.central_or_decentral + " water tank storage",
                "energy to power ratio",
            ]

            n.add(
                "Link",
                nodes,
                suffix=f" {heat_system} water tanks charger",
                bus0=nodes + f" {heat_system} heat",
                bus1=nodes + f" {heat_system} water tanks",
                efficiency=costs.at[
                    heat_system.central_or_decentral + " water tank charger",
                    "efficiency",
                ],
                carrier=f"{heat_system} water tanks charger",
                p_nom_extendable=True,
                marginal_cost=costs.at["water tank charger", "marginal_cost"],
                lifetime=costs.at[
                    heat_system.central_or_decentral + " water tank storage", "lifetime"
                ],
            )

            n.add(
                "Link",
                nodes,
                suffix=f" {heat_system} water tanks discharger",
                bus0=nodes + f" {heat_system} water tanks",
                bus1=nodes + f" {heat_system} heat",
                carrier=f"{heat_system} water tanks discharger",
                efficiency=costs.at[
                    heat_system.central_or_decentral + " water tank discharger",
                    "efficiency",
                ],
                p_nom_extendable=True,
                lifetime=costs.at[
                    heat_system.central_or_decentral + " water tank storage", "lifetime"
                ],
            )

            n.links.loc[
                nodes + f" {heat_system} water tanks charger", "energy to power ratio"
            ] = energy_to_power_ratio_water_tanks

            tes_time_constant_days = options["tes_tau"][
                heat_system.central_or_decentral
            ]

            n.add(
                "Store",
                nodes,
                suffix=f" {heat_system} water tanks",
                bus=nodes + f" {heat_system} water tanks",
                e_cyclic=True,
                e_nom_extendable=True,
                carrier=f"{heat_system} water tanks",
                standing_loss=1 - np.exp(-1 / 24 / tes_time_constant_days),
                capital_cost=costs.at[
                    heat_system.central_or_decentral + " water tank storage",
                    "capital_cost",
                ],
                lifetime=costs.at[
                    heat_system.central_or_decentral + " water tank storage", "lifetime"
                ],
            )

            if heat_system == HeatSystem.URBAN_CENTRAL:
                n.add("Carrier", f"{heat_system} water pits")

                n.add(
                    "Bus",
                    nodes + f" {heat_system} water pits",
                    location=nodes,
                    carrier=f"{heat_system} water pits",
                    unit="MWh_th",
                )

                energy_to_power_ratio_water_pit = costs.at[
                    "central water pit storage", "energy to power ratio"
                ]

                n.add(
                    "Link",
                    nodes,
                    suffix=f" {heat_system} water pits charger",
                    bus0=nodes + f" {heat_system} heat",
                    bus1=nodes + f" {heat_system} water pits",
                    efficiency=costs.at[
                        "central water pit charger",
                        "efficiency",
                    ],
                    carrier=f"{heat_system} water pits charger",
                    p_nom_extendable=True,
                    lifetime=costs.at["central water pit storage", "lifetime"],
                    marginal_cost=costs.at[
                        "central water pit charger", "marginal_cost"
                    ],
                )

                if options["district_heating"]["ptes"]["supplemental_heating"][
                    "enable"
                ]:
                    ptes_supplemental_heating_required = (
                        xr.open_dataarray(ptes_direct_utilisation_profile)
                        .sel(name=nodes)
                        .to_pandas()
                        .reindex(index=n.snapshots)
                    )
                else:
                    ptes_supplemental_heating_required = 1

                n.add(
                    "Link",
                    nodes,
                    suffix=f" {heat_system} water pits discharger",
                    bus0=nodes + f" {heat_system} water pits",
                    bus1=nodes + f" {heat_system} heat",
                    carrier=f"{heat_system} water pits discharger",
                    efficiency=costs.at[
                        "central water pit discharger",
                        "efficiency",
                    ]
                    * ptes_supplemental_heating_required,
                    p_nom_extendable=True,
                    lifetime=costs.at["central water pit storage", "lifetime"],
                )
                n.links.loc[
                    nodes + f" {heat_system} water pits charger",
                    "energy to power ratio",
                ] = energy_to_power_ratio_water_pit

                if options["district_heating"]["ptes"]["dynamic_capacity"]:
                    # Load pre-calculated e_max_pu profiles
                    e_max_pu_data = xr.open_dataarray(ptes_e_max_pu_file)
                    e_max_pu = (
                        e_max_pu_data.sel(name=nodes)
                        .to_pandas()
                        .reindex(index=n.snapshots)
                    )
                else:
                    e_max_pu = 1

                n.add(
                    "Store",
                    nodes,
                    suffix=f" {heat_system} water pits",
                    bus=nodes + f" {heat_system} water pits",
                    e_cyclic=True,
                    e_nom_extendable=True,
                    e_max_pu=e_max_pu,
                    carrier=f"{heat_system} water pits",
                    standing_loss=1 - np.exp(-1 / 24 / tes_time_constant_days),
                    capital_cost=costs.at["central water pit storage", "capital_cost"],
                    lifetime=costs.at["central water pit storage", "lifetime"],
                )

        if enable_ates and heat_system == HeatSystem.URBAN_CENTRAL:
            n.add("Carrier", f"{heat_system} aquifer thermal energy storage")

            n.add(
                "Bus",
                nodes + f" {heat_system} aquifer thermal energy storage",
                location=nodes,
                carrier=f"{heat_system} aquifer thermal energy storage",
                unit="MWh_th",
            )

            n.add(
                "Link",
                nodes + f" {heat_system} aquifer thermal energy storage charger",
                bus0=nodes + f" {heat_system} heat",
                bus1=nodes + f" {heat_system} aquifer thermal energy storage",
                efficiency=1.0,
                carrier=f"{heat_system} aquifer thermal energy storage charger",
                p_nom_extendable=True,
                lifetime=costs.at["central geothermal heat source", "lifetime"],
                marginal_cost=ates_marginal_cost_charger,
                capital_cost=costs.at["central geothermal heat source", "capital_cost"]
                * ates_capex_as_fraction_of_geothermal_heat_source
                / 2,
            )

            n.add(
                "Link",
                nodes + f" {heat_system} aquifer thermal energy storage discharger",
                bus1=nodes + f" {heat_system} heat",
                bus0=nodes + f" {heat_system} aquifer thermal energy storage",
                efficiency=1.0,
                carrier=f"{heat_system} aquifer thermal energy storage discharger",
                p_nom_extendable=True,
                lifetime=costs.at["central geothermal heat source", "lifetime"],
                capital_cost=costs.at["central geothermal heat source", "capital_cost"]
                * ates_capex_as_fraction_of_geothermal_heat_source
                / 2,
            )

            ates_e_nom_max = pd.read_csv(ates_e_nom_max, index_col=0)["ates_potential"]
            n.add(
                "Store",
                nodes,
                suffix=f" {heat_system} aquifer thermal energy storage",
                bus=nodes + f" {heat_system} aquifer thermal energy storage",
                e_cyclic=True,
                e_nom_extendable=True,
                e_nom_max=ates_e_nom_max[nodes],
                carrier=f"{heat_system} aquifer thermal energy storage",
                standing_loss=1 - ates_recovery_factor ** (1 / 8760),
                lifetime=costs.at["central geothermal heat source", "lifetime"],
            )

        ## Add heat pumps
        for heat_source in params.heat_pump_sources[heat_system.system_type.value]:
            costs_name_heat_pump = heat_system.heat_pump_costs_name(heat_source)

            cop_heat_pump = (
                cop.sel(
                    heat_system=heat_system.system_type.value,
                    heat_source=heat_source,
                    name=nodes,
                )
                .to_pandas()
                .reindex(index=n.snapshots)
                if options["time_dep_hp_cop"]
                else costs.at[costs_name_heat_pump, "efficiency"]
            )

            if heat_source in params.limited_heat_sources:
                # get potential
                p_max_source = pd.read_csv(
                    heat_source_profile_files[heat_source],
                    index_col=0,
                ).squeeze()[nodes]

                # add resource
                heat_carrier = f"{heat_system} {heat_source} heat"
                n.add("Carrier", heat_carrier)
                n.add(
                    "Bus",
                    nodes,
                    suffix=f" {heat_carrier}",
                    carrier=heat_carrier,
                )

                if heat_source in params.direct_utilisation_heat_sources:
                    capital_cost = (
                        costs.at[
                            heat_system.heat_source_costs_name(heat_source),
                            "capital_cost",
                        ]
                        * overdim_factor
                    )
                    lifetime = costs.at[
                        heat_system.heat_source_costs_name(heat_source), "lifetime"
                    ]
                else:
                    capital_cost = 0.0
                    lifetime = np.inf
                n.add(
                    "Generator",
                    nodes,
                    suffix=f" {heat_carrier}",
                    bus=nodes + f" {heat_carrier}",
                    carrier=heat_carrier,
                    p_nom_extendable=True,
                    capital_cost=capital_cost,
                    lifetime=lifetime,
                    p_nom_max=p_max_source,
                )

                # add heat pump converting source heat + electricity to urban central heat
                n.add(
                    "Link",
                    nodes,
                    suffix=f" {heat_system} {heat_source} heat pump",
                    bus0=nodes,
                    bus1=nodes + f" {heat_carrier}",
                    bus2=nodes + f" {heat_system} heat",
                    carrier=f"{heat_system} {heat_source} heat pump",
                    efficiency=(-(cop_heat_pump - 1)).clip(upper=0),
                    efficiency2=cop_heat_pump,
                    capital_cost=costs.at[costs_name_heat_pump, "efficiency"]
                    * costs.at[costs_name_heat_pump, "capital_cost"]
                    * overdim_factor,
                    p_nom_extendable=True,
                    lifetime=costs.at[costs_name_heat_pump, "lifetime"],
                )

                if heat_source in params.direct_utilisation_heat_sources:
                    # 1 if source temperature exceeds forward temperature, 0 otherwise:
                    efficiency_direct_utilisation = (
                        direct_heat_profile.sel(
                            heat_source=heat_source,
                            name=nodes,
                        )
                        .to_pandas()
                        .reindex(index=n.snapshots)
                    )
                    # add link for direct usage of heat source when source temperature exceeds forward temperature
                    n.add(
                        "Link",
                        nodes,
                        suffix=f" {heat_system} {heat_source} heat direct utilisation",
                        bus0=nodes + f" {heat_carrier}",
                        bus1=nodes + f" {heat_system} heat",
                        efficiency=efficiency_direct_utilisation,
                        carrier=f"{heat_system} {heat_source} heat direct utilisation",
                        p_nom_extendable=True,
                    )

            if (
                not options["district_heating"]["ptes"]["supplemental_heating"][
                    "enable"
                ]
                and options["district_heating"]["ptes"]["supplemental_heating"][
                    "booster_heat_pump"
                ]
            ):
                raise ValueError(
                    "'booster_heat_pump' is true, but 'enable' is false in 'supplemental_heating'."
                )

            if (
                heat_source in params.temperature_limited_stores
                and options["district_heating"]["ptes"]["supplemental_heating"][
                    "enable"
                ]
                and options["district_heating"]["ptes"]["supplemental_heating"][
                    "booster_heat_pump"
                ]
            ):
                n.add(
                    "Link",
                    nodes,
                    suffix=f" {heat_system} {heat_source} heat pump",
                    bus0=nodes,
                    bus1=nodes + f" {heat_system} water pits",
                    bus2=nodes + f" {heat_system} heat",
                    carrier=f"{heat_system} {heat_source} heat pump",
                    efficiency=(-(cop_heat_pump - 1)).clip(upper=0),
                    efficiency2=cop_heat_pump,
                    capital_cost=costs.at[costs_name_heat_pump, "efficiency"]
                    * costs.at[costs_name_heat_pump, "capital_cost"]
                    * overdim_factor,
                    p_nom_extendable=True,
                    lifetime=costs.at[costs_name_heat_pump, "lifetime"],
                )

            else:
                n.add(
                    "Link",
                    nodes,
                    suffix=f" {heat_system} {heat_source} heat pump",
                    bus0=nodes,
                    bus1=nodes + f" {heat_system} heat",
                    carrier=f"{heat_system} {heat_source} heat pump",
                    efficiency=cop_heat_pump,
                    capital_cost=costs.at[costs_name_heat_pump, "efficiency"]
                    * costs.at[costs_name_heat_pump, "capital_cost"]
                    * overdim_factor,
                    p_nom_extendable=True,
                    lifetime=costs.at[costs_name_heat_pump, "lifetime"],
                )

        if options["resistive_heaters"]:
            key = f"{heat_system.central_or_decentral} resistive heater"

            n.add(
                "Link",
                nodes + f" {heat_system} resistive heater",
                bus0=nodes,
                bus1=nodes + f" {heat_system} heat",
                carrier=f"{heat_system} resistive heater",
                efficiency=costs.at[key, "efficiency"],
                capital_cost=costs.at[key, "efficiency"]
                * costs.at[key, "capital_cost"]
                * overdim_factor,
                p_nom_extendable=True,
                lifetime=costs.at[key, "lifetime"],
            )

        if options["boilers"]:
            key = f"{heat_system.central_or_decentral} gas boiler"

            n.add(
                "Link",
                nodes + f" {heat_system} gas boiler",
                p_nom_extendable=True,
                bus0=spatial.gas.df.loc[nodes, "nodes"].values,
                bus1=nodes + f" {heat_system} heat",
                bus2="co2 atmosphere",
                carrier=f"{heat_system} gas boiler",
                efficiency=costs.at[key, "efficiency"],
                efficiency2=costs.at["gas", "CO2 intensity"],
                capital_cost=costs.at[key, "efficiency"]
                * costs.at[key, "capital_cost"]
                * overdim_factor,
                lifetime=costs.at[key, "lifetime"],
            )

        if options["solar_thermal"]:
            n.add("Carrier", f"{heat_system} solar thermal")

            n.add(
                "Generator",
                nodes,
                suffix=f" {heat_system} solar thermal collector",
                bus=nodes + f" {heat_system} heat",
                carrier=f"{heat_system} solar thermal",
                p_nom_extendable=True,
                capital_cost=costs.at[
                    heat_system.central_or_decentral + " solar thermal", "capital_cost"
                ]
                * overdim_factor,
                p_max_pu=solar_thermal[nodes],
                lifetime=costs.at[
                    heat_system.central_or_decentral + " solar thermal", "lifetime"
                ],
            )

        if options["chp"]["enable"] and heat_system == HeatSystem.URBAN_CENTRAL:
            # add non-biomass CHP; biomass CHP is added in biomass section
            for fuel in options["chp"]["fuel"]:
                if fuel == "solid biomass":
                    # Solid biomass CHP is added in add_biomass
                    continue
                fuel_nodes = getattr(spatial, fuel).df
                n.add(
                    "Link",
                    nodes + f" urban central {fuel} CHP",
                    bus0=fuel_nodes.loc[nodes, "nodes"].values,
                    bus1=nodes,
                    bus2=nodes + " urban central heat",
                    bus3="co2 atmosphere",
                    carrier=f"urban central {fuel} CHP",
                    p_nom_extendable=True,
                    capital_cost=costs.at["central gas CHP", "capital_cost"]
                    * costs.at["central gas CHP", "efficiency"],
                    marginal_cost=costs.at["central gas CHP", "VOM"],
                    efficiency=costs.at["central gas CHP", "efficiency"],
                    efficiency2=costs.at["central gas CHP", "efficiency"]
                    / costs.at["central gas CHP", "c_b"],
                    efficiency3=costs.at[fuel, "CO2 intensity"],
                    lifetime=costs.at["central gas CHP", "lifetime"],
                )

                n.add(
                    "Link",
                    nodes + f" urban central {fuel} CHP CC",
                    bus0=fuel_nodes.loc[nodes, "nodes"].values,
                    bus1=nodes,
                    bus2=nodes + " urban central heat",
                    bus3="co2 atmosphere",
                    bus4=spatial.co2.df.loc[nodes, "nodes"].values,
                    carrier=f"urban central {fuel} CHP CC",
                    p_nom_extendable=True,
                    capital_cost=costs.at["central gas CHP", "capital_cost"]
                    * costs.at["central gas CHP", "efficiency"]
                    + costs.at["biomass CHP capture", "capital_cost"]
                    * costs.at[fuel, "CO2 intensity"],
                    marginal_cost=costs.at["central gas CHP", "VOM"],
                    efficiency=costs.at["central gas CHP", "efficiency"]
                    - costs.at[fuel, "CO2 intensity"]
                    * (
                        costs.at["biomass CHP capture", "electricity-input"]
                        + costs.at[
                            "biomass CHP capture", "compression-electricity-input"
                        ]
                    ),
                    efficiency2=costs.at["central gas CHP", "efficiency"]
                    / costs.at["central gas CHP", "c_b"]
                    + costs.at[fuel, "CO2 intensity"]
                    * (
                        costs.at["biomass CHP capture", "heat-output"]
                        + costs.at["biomass CHP capture", "compression-heat-output"]
                        - costs.at["biomass CHP capture", "heat-input"]
                    ),
                    efficiency3=costs.at[fuel, "CO2 intensity"]
                    * (1 - costs.at["biomass CHP capture", "capture_rate"]),
                    efficiency4=costs.at[fuel, "CO2 intensity"]
                    * costs.at["biomass CHP capture", "capture_rate"],
                    lifetime=costs.at["central gas CHP", "lifetime"],
                )

        if (
            options["chp"]["enable"]
            and options["chp"]["micro_chp"]
            and heat_system.value != "urban central"
        ):
            n.add(
                "Link",
                nodes + f" {heat_system} micro gas CHP",
                p_nom_extendable=True,
                bus0=spatial.gas.df.loc[nodes, "nodes"].values,
                bus1=nodes,
                bus2=nodes + f" {heat_system} heat",
                bus3="co2 atmosphere",
                carrier=heat_system.value + " micro gas CHP",
                efficiency=costs.at["micro CHP", "efficiency"],
                efficiency2=costs.at["micro CHP", "efficiency-heat"],
                efficiency3=costs.at["gas", "CO2 intensity"],
                capital_cost=costs.at["micro CHP", "capital_cost"],
                lifetime=costs.at["micro CHP", "lifetime"],
            )

    if options["retrofitting"]["retro_endogen"]:
        logger.info("Add retrofitting endogenously")

        # retrofitting data 'retro_data' with 'costs' [EUR/m^2] and heat
        # demand 'dE' [per unit of original heat demand] for each country and
        # different retrofitting strengths [additional insulation thickness in m]
        retro_data = pd.read_csv(
            retro_cost_file,
            index_col=[0, 1],
            skipinitialspace=True,
            header=[0, 1],
        )
        # heated floor area [10^6 * m^2] per country
        floor_area_file = pd.read_csv(floor_area_file, index_col=[0, 1])

        n.add("Carrier", "retrofitting")

        # share of space heat demand 'w_space' of total heat demand
        w_space = {}
        for sector in sectors:
            w_space[sector] = heat_demand[sector + " space"] / (
                heat_demand[sector + " space"] + heat_demand[sector + " water"]
            )
        w_space["tot"] = (
            heat_demand["services space"] + heat_demand["residential space"]
        ) / heat_demand.T.groupby(level=[1]).sum().T

        for name in n.loads[
            n.loads.carrier.isin([x + " heat" for x in HeatSystem])
        ].index:
            node = n.buses.loc[name, "location"]
            ct = pop_layout.loc[node, "ct"]

            # weighting 'f' depending on the size of the population at the node
            if "urban central" in name:
                f = dist_fraction[node]
            elif "urban decentral" in name:
                f = urban_fraction[node] - dist_fraction[node]
            else:
                f = 1 - urban_fraction[node]
            if f == 0:
                continue
            # get sector name ("residential"/"services"/or both "tot" for urban central)
            if "services" in name:
                sec = "services"
            elif "residential" in name:
                sec = "residential"
            elif "urban central" in name:
                sec = "tot"
            else:
                raise ValueError(f"Unknown sector in {name}")

            # get floor aread at node and region (urban/rural) in m^2
            floor_area_node = (
                pop_layout.loc[node].fraction * floor_area_file.loc[ct, "value"] * 10**6
            ).loc[sec] * f
            # total heat demand at node [MWh]
            demand = n.loads_t.p_set[name]

            # space heat demand at node [MWh]
            space_heat_demand = demand * w_space[sec][node]
            # normed time profile of space heat demand 'space_pu' (values between 0-1),
            # p_max_pu/p_min_pu of retrofitting generators
            space_pu = (
                (space_heat_demand / space_heat_demand.max())
                .to_frame(name=node)
                .fillna(0)
            )

            # minimum heat demand 'dE' after retrofitting in units of original heat demand (values between 0-1)
            dE = retro_data.loc[(ct, sec), ("dE")]
            # get additional energy savings 'dE_diff' between the different retrofitting strengths/generators at one node
            dE_diff = abs(dE.diff()).fillna(1 - dE.iloc[0])
            # convert costs Euro/m^2 -> Euro/MWh
            capital_cost = (
                retro_data.loc[(ct, sec), ("cost")]
                * floor_area_node
                / ((1 - dE) * space_heat_demand.max())
            )
            if space_heat_demand.max() == 0:
                capital_cost = capital_cost.apply(lambda b: 0 if b == np.inf else b)

            # number of possible retrofitting measures 'strengths' (set in list at config.yaml 'l_strength')
            # given in additional insulation thickness [m]
            # for each measure, a retrofitting generator is added at the node
            strengths = retro_data.columns.levels[1]

            # check that ambitious retrofitting has higher costs per MWh than moderate retrofitting
            if (capital_cost.diff() < 0).sum():
                logger.warning(f"Costs are not linear for {ct} {sec}")
                s = capital_cost[(capital_cost.diff() < 0)].index
                strengths = strengths.drop(s)

            # reindex normed time profile of space heat demand back to hourly resolution
            space_pu = space_pu.reindex(index=heat_demand.index).ffill()

            # add for each retrofitting strength a generator with heat generation profile following the profile of the heat demand
            for strength in strengths:
                node_name = " ".join(name.split(" ")[2::])
                n.add(
                    "Generator",
                    [node],
                    suffix=" retrofitting " + strength + " " + node_name,
                    bus=name,
                    carrier="retrofitting",
                    p_nom_extendable=True,
                    p_nom_max=dE_diff[strength]
                    * space_heat_demand.max(),  # maximum energy savings for this renovation strength
                    p_max_pu=space_pu,
                    p_min_pu=space_pu,
                    country=ct,
                    capital_cost=capital_cost[strength]
                    * options["retrofitting"]["cost_factor"],
                )


def add_methanol(
    n: pypsa.Network,
    costs: pd.DataFrame,
    options: dict,
    spatial: SimpleNamespace,
    pop_layout: pd.DataFrame,
) -> None:
    """
    Add methanol-related components to the network.

    Adds methanol infrastructure including production, conversion, and power
    generation facilities based on specified options. Components can include
    biomass-to-methanol plants (with and without carbon capture), methanol
    power plants, and methanol reforming facilities.

    Parameters
    ----------
    n : pypsa.Network
        The PyPSA network container object to be modified
    costs : pd.DataFrame
        Technology cost assumptions with technologies as index and cost parameters
        as columns
    options : dict
        Configuration options containing at least:
        - methanol: dict with boolean flags for different methanol technologies
        - biomass: bool indicating if biomass technologies are enabled
    spatial : SimpleNamespace
        Spatial resolution and location-specific parameters for component placement
    pop_layout : pd.DataFrame
        Population data per node used for methanol power plant placement

    Returns
    -------
    None
        Modifies the network object in-place by adding methanol-related components

    Notes
    -----
    The function checks the following methanol options:
    - biomass_to_methanol: Enables biomass to methanol conversion
    - biomass_to_methanol_cc: Enables biomass to methanol with carbon capture
    - methanol_to_power: Enables methanol power plants
    - methanol_reforming: Enables methanol reforming
    - methanol_reforming_cc: Enables methanol reforming with carbon capture
    """
    methanol_options = options["methanol"]
    if not any(
        v if isinstance(v, bool) else any(v.values()) for v in methanol_options.values()
    ):
        return

    logger.info("Add methanol")
    add_carrier_buses(
        n=n,
        carrier="methanol",
        costs=costs,
        spatial=spatial,
        options=options,
    )

    if options["biomass"]:
        if methanol_options["biomass_to_methanol"]:
            add_biomass_to_methanol(n=n, costs=costs)

        if methanol_options["biomass_to_methanol_cc"]:
            add_biomass_to_methanol_cc(n=n, costs=costs)

    if methanol_options["methanol_to_power"]:
        add_methanol_to_power(
            n=n,
            costs=costs,
            pop_layout=pop_layout,
            types=methanol_options["methanol_to_power"],
        )

    if methanol_options["methanol_reforming"]:
        add_methanol_reforming(n=n, costs=costs)

    if methanol_options["methanol_reforming_cc"]:
        add_methanol_reforming_cc(n=n, costs=costs)


def add_biomass(
    n,
    costs,
    options,
    spatial,
    cf_industry,
    pop_layout,
    biomass_potentials_file,
    biomass_transport_costs_file=None,
    nyears=1,
):
    """
    Add biomass-related components to the PyPSA network.

    This function adds various biomass-related components including biogas,
    solid biomass, municipal solid waste, biomass transport, and different
    biomass conversion technologies (CHP, boilers, BtL, BioSNG, etc.).

    Parameters
    ----------
    n : pypsa.Network
        The PyPSA network container object
    costs : pd.DataFrame
        DataFrame containing technology cost assumptions
    options : dict
        Dictionary of configuration options including keys like:
        - gas_network : bool
        - biomass_transport : bool
        - biomass_spatial : bool
        - municipal_solid_waste : bool
        - biomass_to_liquid : bool
        - etc.
    spatial : object
        Object containing spatial information about different carriers (gas, biomass, etc.)
    cf_industry : dict
        Dictionary containing industrial sector configuration
    pop_layout : pd.DataFrame
        DataFrame containing population layout information
    biomass_potentials_file : str
        Path to CSV file containing biomass potentials data
    biomass_transport_costs_file : str, optional
        Path to CSV file containing biomass transport costs data.
        Required if biomass_transport or biomass_spatial options are True.
    nyears : float
        Number of years for which to scale the biomass potentials.

    Returns
    -------
    None
        The function modifies the network object in-place by adding
        biomass-related components.

    Notes
    -----
    The function adds various types of biomass-related components depending
    on the options provided, including:
    - Biogas and solid biomass generators
    - Municipal solid waste if enabled
    - Biomass transport infrastructure
    - Biomass conversion technologies (CHP, boilers, BtL, BioSNG)
    - Carbon capture options for different processes
    """
    logger.info("Add biomass")

    biomass_potentials = pd.read_csv(biomass_potentials_file, index_col=0) * nyears
    biomass_types = list(snakemake.params["biomass"]["classes"].keys())
    biomass_types.remove("not included")
    # Creates a costs dictionary for the biomass carriers, if a carrier consists of multiple biomass types, a (unweighted!) cost average is calculated
    biomass_costs = {
        carrier: sum(
            costs.at[biomass, "fuel"]
            for biomass in snakemake.config["biomass"]["classes"][carrier]
        )
        / len(snakemake.config["biomass"]["classes"][carrier])
        for carrier in biomass_types
    }
    biomass_types.remove("municipal solid waste")
    logger.info(f"biomass_types: {biomass_types}")
    logger.info(f"biomass_costs: {biomass_costs}")

    # need to aggregate potentials if gas not nodally resolved
    if options["gas_network"]:
        biogas_potentials_spatial = {}
        for biogas_type in biomass_types:
            if biogas_type in ["manure", "sludge"]:
                biogas_potentials_spatial[biogas_type] = biomass_potentials[
                    biogas_type
                ].rename(index=lambda x: x + " biogas " + biogas_type)
        unsustainable_biogas_potentials_spatial = biomass_potentials[
            "unsustainable biogas"
        ].rename(index=lambda x: x + " biogas")
    else:
        biogas_potentials_spatial = {}
        for biogas_type in biomass_types:
            if biogas_type in ["manure", "sludge"]:
                biogas_potentials_spatial[biogas_type] = biomass_potentials[
                    biogas_type
                ].sum()
        unsustainable_biogas_potentials_spatial = biomass_potentials[
            "unsustainable biogas"
        ].sum()

    if options.get("biomass_spatial", options["biomass_transport"]):
        biomass_potentials_spatial = {}
        for biomass_type in biomass_types:
            if biomass_type not in ["manure", "sludge"]:
                biomass_potentials_spatial[biomass_type] = biomass_potentials[
                    biomass_type
                ].rename(index=lambda x: x + " solid biomass " + biomass_type)
        msw_biomass_potentials_spatial = biomass_potentials[
            "municipal solid waste"
        ].rename(index=lambda x: x + " municipal solid waste")
        unsustainable_solid_biomass_potentials_spatial = biomass_potentials[
            "unsustainable solid biomass"
        ].rename(index=lambda x: x + " unsustainable solid biomass")
        unsustainable_liquid_biofuel_potentials_spatial = biomass_potentials[
            "unsustainable bioliquids"
        ].rename(index=lambda x: x + " unsustainable bioliquids")

    else:
        biomass_potentials_spatial = {}
        for biomass_type in biomass_types:
            if biomass_type not in ["manure", "sludge"]:
                biomass_potentials_spatial[biomass_type] = biomass_potentials[
                    biomass_type
                ].sum()
        msw_biomass_potentials_spatial = biomass_potentials[
            "municipal solid waste"
        ].sum()
        unsustainable_solid_biomass_potentials_spatial = biomass_potentials[
            "unsustainable solid biomass"
        ].sum()
        unsustainable_liquid_biofuel_potentials_spatial = biomass_potentials[
            "unsustainable bioliquids"
        ].sum()

    for biomass_type in biomass_types:
        n.add("Carrier", biomass_type)

    if (
        options["municipal_solid_waste"]
        and not options["industry"]
        and not (cf_industry["waste_to_energy"] or cf_industry["waste_to_energy_cc"])
    ):
        logger.warning(
            "Flag municipal_solid_waste can be only used with industry "
            "sector waste to energy."
            "Setting municipal_solid_waste=False."
        )
        options["municipal_solid_waste"] = False

    if options["municipal_solid_waste"]:
        n.add("Carrier", "municipal solid waste")

        n.add(
            "Bus",
            spatial.msw.nodes,
            location=spatial.msw.locations,
            carrier="municipal solid waste",
        )

        n.add(  # uses e_sum_min and e_sum_max for min use and limit max potential to available amount
            "Generator",
            spatial.msw.nodes,
            bus=spatial.msw.nodes,
            carrier="municipal solid waste",
            p_nom=msw_biomass_potentials_spatial,
            marginal_cost=0,  # costs.at["municipal solid waste", "fuel"],
            e_sum_min=msw_biomass_potentials_spatial,
            e_sum_max=msw_biomass_potentials_spatial,
        )

    n.add(
        "Bus",
        spatial.gas.biogas,
        location=spatial.gas.locations,
        carrier="biogas",
        unit="MWh_LHV",
    )

    n.add(
        "Bus",
        spatial.biomass.nodes,
        location=spatial.biomass.locations,
        carrier="solid biomass",
        unit="MWh_LHV",
    )

    # Add extraction components for different types of biomass onto the biomass and biogas buses
    for biomass_type in biomass_types:
        if biomass_type not in [
            "grasses",
            "woody crops",
            "fuelwoodRW",
            "manure",
            "sludge",
        ]:
            n.add(
                "Bus",
                [node + " " + biomass_type for node in spatial.biomass.nodes],
                location=spatial.biomass.locations,
                carrier=biomass_type,
                unit="MWh_LHV",
            )
            n.add(
                "Store",
                [node + " " + biomass_type for node in spatial.biomass.nodes],
                bus=[node + " " + biomass_type for node in spatial.biomass.nodes],
                carrier=biomass_type,
                e_nom=biomass_potentials_spatial[biomass_type],
                marginal_cost=biomass_costs[biomass_type],
                e_initial=biomass_potentials_spatial[biomass_type],
            )
            n.add(
                "Link",
                [node + " " + biomass_type for node in spatial.biomass.nodes],
                bus0=[node + " " + biomass_type for node in spatial.biomass.nodes],
                bus1=spatial.biomass.nodes,
                bus2="co2 atmosphere",
                carrier=biomass_type,
                efficiency=1.0,
                efficiency2=snakemake.config["biomass"]["emission_factors"][
                    biomass_type
                ],
                p_nom_extendable=True,
            )
        elif biomass_type in ["grasses", "woody crops", "fuelwoodRW"]:
            if options["non-edible_crops"]:
                n.add(
                    "Bus",
                    [node + " " + biomass_type for node in spatial.biomass.nodes],
                    location=spatial.biomass.locations,
                    carrier=biomass_type,
                    unit="MWh_LHV",
                )
                n.add(
                    "Store",
                    [node + " " + biomass_type for node in spatial.biomass.nodes],
                    bus=[node + " " + biomass_type for node in spatial.biomass.nodes],
                    carrier=biomass_type,
                    e_nom=biomass_potentials_spatial[biomass_type],
                    marginal_cost=biomass_costs[biomass_type],
                    e_initial=biomass_potentials_spatial[biomass_type],
                )
                n.add(
                    "Link",
                    [node + " " + biomass_type for node in spatial.biomass.nodes],
                    bus0=[node + " " + biomass_type for node in spatial.biomass.nodes],
                    bus1=spatial.biomass.nodes,
                    bus2="co2 atmosphere",
                    carrier=biomass_type,
                    efficiency=1.0,
                    efficiency2=snakemake.config["biomass"]["emission_factors"][
                        biomass_type
                    ],
                    p_nom_extendable=True,
                )

        elif biomass_type in ["manure", "sludge"]:
            n.add(
                "Bus",
                [node + " " + biomass_type for node in spatial.gas.biogas],
                location=spatial.gas.locations,
                carrier=biomass_type,
                unit="MWh_LHV",
            )
            n.add(
                "Store",
                [node + " " + biomass_type for node in spatial.gas.biogas],
                bus=[node + " " + biomass_type for node in spatial.gas.biogas],
                carrier=biomass_type,
                e_nom=biogas_potentials_spatial[biomass_type],
                marginal_cost=biomass_costs[
                    biomass_type
                ],  # TODO change to specific costs
                e_initial=biogas_potentials_spatial[biomass_type],
            )
            n.add(
                "Link",
                [node + " " + biomass_type for node in spatial.gas.biogas],
                bus0=[node + " " + biomass_type for node in spatial.gas.biogas],
                bus1=spatial.gas.biogas,
                bus2="co2 atmosphere",
                carrier=biomass_type,
                efficiency=1.0,
                efficiency2=snakemake.config["biomass"]["emission_factors"][
                    biomass_type
                ],
                p_nom_extendable=True,
            )

    if options["solid_biomass_import"].get("enable", False):
        biomass_import_price = options["solid_biomass_import"]["price"]
        # convert TWh in MWh
        biomass_import_max_amount = (
            options["solid_biomass_import"]["max_amount"] * 1e6 * nyears
        )
        biomass_import_upstream_emissions = options["solid_biomass_import"][
            "upstream_emissions_factor"
        ]

        logger.info(
            "Adding biomass import with cost %.2f EUR/MWh, a limit of %.2f TWh, and embedded emissions of %.2f%%",
            biomass_import_price,
            options["solid_biomass_import"]["max_amount"],
            biomass_import_upstream_emissions * 100,
        )

        n.add("Carrier", "solid biomass import")

        n.add(
            "Bus",
            ["EU solid biomass import"],
            location="EU",
            carrier="solid biomass import",
        )

        n.add(
            "Store",
            ["solid biomass import"],
            bus=["EU solid biomass import"],
            carrier="solid biomass import",
            e_nom=biomass_import_max_amount,
            marginal_cost=biomass_import_price,
            e_initial=biomass_import_max_amount,
        )

        n.add(
            "Link",
            spatial.biomass.nodes,
            suffix=" solid biomass import",
            bus0=["EU solid biomass import"],
            bus1=spatial.biomass.nodes,
            bus2="co2 atmosphere",
            carrier="solid biomass import",
            efficiency=1.0,
            efficiency2=biomass_import_upstream_emissions
            * costs.at["solid biomass", "CO2 intensity"],
            p_nom_extendable=True,
        )

    if biomass_potentials.filter(like="unsustainable").sum().sum() > 0:
        n.add(
            "Generator",
            spatial.gas.biogas,
            suffix=" unsustainable",
            bus=spatial.gas.biogas,
            carrier="unsustainable biogas",
            p_nom=unsustainable_biogas_potentials_spatial,
            p_nom_extendable=False,
            marginal_cost=costs.at["biogas", "fuel"],
            e_sum_min=unsustainable_biogas_potentials_spatial,
            e_sum_max=unsustainable_biogas_potentials_spatial,
        )

        n.add(
            "Generator",
            spatial.biomass.nodes_unsustainable,
            bus=spatial.biomass.nodes,
            carrier="unsustainable solid biomass",
            p_nom=unsustainable_solid_biomass_potentials_spatial,
            p_nom_extendable=False,
            marginal_cost=costs.at["fuelwood", "fuel"],
            e_sum_min=unsustainable_solid_biomass_potentials_spatial,
            e_sum_max=unsustainable_solid_biomass_potentials_spatial,
        )

        n.add(
            "Bus",
            spatial.biomass.bioliquids,
            location=spatial.biomass.locations,
            carrier="unsustainable bioliquids",
            unit="MWh_LHV",
        )

        n.add(
            "Generator",
            spatial.biomass.bioliquids,
            bus=spatial.biomass.bioliquids,
            carrier="unsustainable bioliquids",
            p_nom=unsustainable_liquid_biofuel_potentials_spatial,
            p_nom_extendable=False,
            marginal_cost=costs.at["biodiesel crops", "fuel"],
            e_sum_min=unsustainable_liquid_biofuel_potentials_spatial,
            e_sum_max=unsustainable_liquid_biofuel_potentials_spatial,
        )

        add_carrier_buses(
            n,
            carrier="oil",
            costs=costs,
            spatial=spatial,
            options=options,
            cf_industry=cf_industry,
        )

        n.add(
            "Link",
            spatial.biomass.bioliquids,
            bus0=spatial.biomass.bioliquids,
            bus1=spatial.oil.nodes,
            bus2="co2 atmosphere",
            carrier="unsustainable bioliquids",
            efficiency=1,
            efficiency2=-costs.at["oil", "CO2 intensity"],
            p_nom=unsustainable_liquid_biofuel_potentials_spatial,
            marginal_cost=costs.at["BtL", "VOM"],
        )

    n.add(
        "Link",
        spatial.gas.biogas_to_gas,
        bus0=spatial.gas.biogas,
        bus1=spatial.gas.nodes,
        bus2="co2 atmosphere",
        carrier="biogas to gas",
        capital_cost=costs.at["biogas", "capital_cost"]
        + costs.at["biogas upgrading", "capital_cost"],
        marginal_cost=costs.at["biogas upgrading", "VOM"],
        efficiency=costs.at["biogas", "efficiency"],
        efficiency2=-costs.at["gas", "CO2 intensity"],
        p_nom_extendable=True,
        lifetime=costs.at["biogas", "lifetime"],
    )

    if options["biogas_upgrading_cc"]:
        # Assuming for costs that the CO2 from upgrading is pure, such as in amine scrubbing. I.e., with and without CC is
        # equivalent. Adding biomass CHP capture because biogas is often small-scale and decentral so further
        # from e.g. CO2 grid or buyers. This is a proxy for the added cost for e.g. a raw biogas pipeline to a central upgrading facility
        n.add(
            "Link",
            spatial.gas.biogas_to_gas_cc,
            bus0=spatial.gas.biogas,
            bus1=spatial.gas.nodes,
            bus2=spatial.co2.nodes,
            bus3="co2 atmosphere",
            carrier="biogas to gas CC",
            capital_cost=costs.at["biogas CC", "capital_cost"]
            + costs.at["biogas upgrading", "capital_cost"]
            + costs.at["biomass CHP capture", "capital_cost"]
            * costs.at["biogas CC", "CO2 stored"],
            marginal_cost=costs.at["biogas CC", "VOM"]
            + costs.at["biogas upgrading", "VOM"],
            efficiency=costs.at["biogas CC", "efficiency"],
            efficiency2=costs.at["biogas CC", "CO2 stored"]
            * costs.at["biogas CC", "capture rate"],
            efficiency3=-costs.at["gas", "CO2 intensity"]
            - costs.at["biogas CC", "CO2 stored"]
            * costs.at["biogas CC", "capture rate"],
            p_nom_extendable=True,
            lifetime=costs.at["biogas CC", "lifetime"],
        )

    if options["biomass_transport"]:
        # add biomass transport
        transport_costs = pd.read_csv(biomass_transport_costs_file, index_col=0)
        transport_costs = transport_costs.squeeze()
        biomass_transport = create_network_topology(
            n, "biomass transport ", bidirectional=False
        )

        # costs
        bus0_costs = biomass_transport.bus0.apply(lambda x: transport_costs[x[:2]])
        bus1_costs = biomass_transport.bus1.apply(lambda x: transport_costs[x[:2]])
        biomass_transport["costs"] = pd.concat([bus0_costs, bus1_costs], axis=1).mean(
            axis=1
        )

        n.add(
            "Link",
            biomass_transport.index,
            bus0=biomass_transport.bus0 + " solid biomass",
            bus1=biomass_transport.bus1 + " solid biomass",
            p_nom_extendable=False,
            p_nom=5e4,
            length=biomass_transport.length.values,
            marginal_cost=biomass_transport.costs * biomass_transport.length.values,
            carrier="solid biomass transport",
        )

        if options["municipal_solid_waste"]:
            n.add(
                "Link",
                biomass_transport.index + " municipal solid waste",
                bus0=biomass_transport.bus0.values + " municipal solid waste",
                bus1=biomass_transport.bus1.values + " municipal solid waste",
                p_nom_extendable=False,
                p_nom=5e4,
                length=biomass_transport.length.values,
                marginal_cost=(
                    biomass_transport.costs * biomass_transport.length
                ).values,
                carrier="municipal solid waste transport",
            )

    elif options["biomass_spatial"]:
        # add artificial biomass generators at nodes which include transport costs
        transport_costs = pd.read_csv(biomass_transport_costs_file, index_col=0)
        transport_costs = transport_costs.squeeze()
        bus_transport_costs = spatial.biomass.nodes.to_series().apply(
            lambda x: transport_costs[x[:2]]
        )
        average_distance = 200  # km #TODO: validate this assumption

        n.add(
            "Generator",
            spatial.biomass.nodes,
            suffix=" transported",
            bus=spatial.biomass.nodes,
            carrier="solid biomass",
            p_nom=10000,
            marginal_cost=costs.at["solid biomass", "fuel"]
            + bus_transport_costs * average_distance,
        )
        n.add(
            "GlobalConstraint",
            "biomass limit",
            carrier_attribute="solid biomass",
            sense="<=",
            constant=biomass_potentials[
                "solid biomass"
            ].sum(),  # doesn't work for differentiated biomass types
            type="operational_limit",
        )
        if biomass_potentials["unsustainable solid biomass"].sum() > 0:
            n.add(
                "Generator",
                spatial.biomass.nodes_unsustainable,
                suffix=" transported",
                bus=spatial.biomass.nodes,
                carrier="unsustainable solid biomass",
                p_nom=10000,
                marginal_cost=costs.at["fuelwood", "fuel"]
                + bus_transport_costs.rename(
                    dict(
                        zip(spatial.biomass.nodes, spatial.biomass.nodes_unsustainable)
                    )
                )
                * average_distance,
            )
            # Set e_sum_min to 0 to allow for the faux biomass transport
            n.generators.loc[
                n.generators.carrier == "unsustainable solid biomass", "e_sum_min"
            ] = 0

            n.add(
                "GlobalConstraint",
                "unsustainable biomass limit",
                carrier_attribute="unsustainable solid biomass",
                sense="==",
                constant=biomass_potentials["unsustainable solid biomass"].sum(),
                type="operational_limit",
            )

        if options["municipal_solid_waste"]:
            # Add municipal solid waste
            n.add(
                "Generator",
                spatial.msw.nodes,
                suffix=" transported",
                bus=spatial.msw.nodes,
                carrier="municipal solid waste",
                p_nom=10000,
                marginal_cost=0  # costs.at["municipal solid waste", "fuel"]
                + bus_transport_costs.rename(
                    dict(zip(spatial.biomass.nodes, spatial.msw.nodes))
                )
                * average_distance,
            )
            n.generators.loc[
                n.generators.carrier == "municipal solid waste", "e_sum_min"
            ] = 0
            n.add(
                "GlobalConstraint",
                "msw limit",
                carrier_attribute="municipal solid waste",
                sense="==",
                constant=biomass_potentials["municipal solid waste"].sum(),
                type="operational_limit",
            )

    # AC buses with district heating
    urban_central = n.buses.index[n.buses.carrier == "urban central heat"]
    if (
        not urban_central.empty
        and options["chp"]["enable"]
        and ("solid biomass" in options["chp"]["fuel"])
    ):
        urban_central = urban_central.str[: -len(" urban central heat")]

        key = "central solid biomass CHP"

        n.add(
            "Link",
            urban_central + " urban central solid biomass CHP",
            bus0=spatial.biomass.df.loc[urban_central, "nodes"].values,
            bus1=urban_central,
            bus2=urban_central + " urban central heat",
            carrier="urban central solid biomass CHP",
            p_nom_extendable=True,
            capital_cost=costs.at[key, "capital_cost"] * costs.at[key, "efficiency"],
            marginal_cost=costs.at[key, "VOM"],
            efficiency=costs.at[key, "efficiency"],
            efficiency2=costs.at[key, "efficiency-heat"],
            lifetime=costs.at[key, "lifetime"],
        )

        n.add(
            "Link",
            urban_central + " urban central solid biomass CHP CC",
            bus0=spatial.biomass.df.loc[urban_central, "nodes"].values,
            bus1=urban_central,
            bus2=urban_central + " urban central heat",
            bus3="co2 atmosphere",
            bus4=spatial.co2.df.loc[urban_central, "nodes"].values,
            carrier="urban central solid biomass CHP CC",
            p_nom_extendable=True,
            capital_cost=costs.at[key + " CC", "capital_cost"]
            * costs.at[key + " CC", "efficiency"]
            + costs.at["biomass CHP capture", "capital_cost"]
            * costs.at["solid biomass", "CO2 intensity"],
            marginal_cost=costs.at[key + " CC", "VOM"],
            efficiency=costs.at[key + " CC", "efficiency"]
            - costs.at["solid biomass", "CO2 intensity"]
            * (
                costs.at["biomass CHP capture", "electricity-input"]
                + costs.at["biomass CHP capture", "compression-electricity-input"]
            ),
            efficiency2=costs.at[key + " CC", "efficiency-heat"],
            efficiency3=-costs.at["solid biomass", "CO2 intensity"]
            * costs.at["biomass CHP capture", "capture_rate"],
            efficiency4=costs.at["solid biomass", "CO2 intensity"]
            * costs.at["biomass CHP capture", "capture_rate"],
            lifetime=costs.at[key + " CC", "lifetime"],
        )

    if options["biomass_boiler"]:
        # TODO: Add surcharge for pellets
        nodes = pop_layout.index
        for name in [
            "residential rural",
            "services rural",
            "residential urban decentral",
            "services urban decentral",
        ]:
            n.add(
                "Link",
                nodes + f" {name} biomass boiler",
                p_nom_extendable=True,
                bus0=spatial.biomass.df.loc[nodes, "nodes"].values,
                bus1=nodes + f" {name} heat",
                carrier=name + " biomass boiler",
                efficiency=costs.at["biomass boiler", "efficiency"],
                capital_cost=costs.at["biomass boiler", "efficiency"]
                * costs.at["biomass boiler", "capital_cost"]
                * options["overdimension_heat_generators"][
                    HeatSystem(name).central_or_decentral
                ],
                marginal_cost=costs.at["biomass boiler", "pelletizing cost"],
                lifetime=costs.at["biomass boiler", "lifetime"],
            )

    # Solid biomass to liquid fuel
    if options["biomass_to_liquid"]:
        add_carrier_buses(
            n,
            carrier="oil",
            costs=costs,
            spatial=spatial,
            options=options,
            cf_industry=cf_industry,
        )
        n.add(
            "Link",
            spatial.biomass.nodes,
            suffix=" biomass to liquid",
            bus0=spatial.biomass.nodes,
            bus1=spatial.oil.nodes,
            bus2="co2 atmosphere",
            carrier="biomass to liquid",
            lifetime=costs.at["BtL", "lifetime"],
            efficiency=costs.at["BtL", "efficiency"],
            efficiency2=-costs.at["solid biomass", "CO2 intensity"]
            + costs.at["BtL", "CO2 stored"],
            p_nom_extendable=True,
            capital_cost=costs.at["BtL", "capital_cost"]
            * costs.at["BtL", "efficiency"],
            marginal_cost=costs.at["BtL", "VOM"] * costs.at["BtL", "efficiency"],
        )

    # Solid biomass to liquid fuel with carbon capture
    if options["biomass_to_liquid_cc"]:
        # Assuming that acid gas removal (incl. CO2) from syngas i performed with Rectisol
        # process (Methanol) and that electricity demand for this is included in the base process
        n.add(
            "Link",
            spatial.biomass.nodes,
            suffix=" biomass to liquid CC",
            bus0=spatial.biomass.nodes,
            bus1=spatial.oil.nodes,
            bus2="co2 atmosphere",
            bus3=spatial.co2.nodes,
            carrier="biomass to liquid CC",
            lifetime=costs.at["BtL", "lifetime"],
            efficiency=costs.at["BtL", "efficiency"],
            efficiency2=-costs.at["solid biomass", "CO2 intensity"]
            + costs.at["BtL", "CO2 stored"] * (1 - costs.at["BtL", "capture rate"]),
            efficiency3=costs.at["BtL", "CO2 stored"] * costs.at["BtL", "capture rate"],
            p_nom_extendable=True,
            capital_cost=costs.at["BtL", "capital_cost"] * costs.at["BtL", "efficiency"]
            + costs.at["biomass CHP capture", "capital_cost"]
            * costs.at["BtL", "CO2 stored"],
            marginal_cost=costs.at["BtL", "VOM"] * costs.at["BtL", "efficiency"],
        )

    # Electrobiofuels (BtL with hydrogen addition to make more use of biogenic carbon).
    # Combination of efuels and biomass to liquid, both based on Fischer-Tropsch.
    # Experimental version - use with caution
    if options["electrobiofuels"]:
        add_carrier_buses(
            n,
            carrier="oil",
            costs=costs,
            spatial=spatial,
            options=options,
            cf_industry=cf_industry,
        )
        efuel_scale_factor = costs.at["BtL", "C stored"]
        name = (
            pd.Index(spatial.biomass.nodes)
            + " "
            + pd.Index(spatial.h2.nodes.str.replace(" H2", ""))
        )
        n.add(
            "Link",
            name,
            suffix=" electrobiofuels",
            bus0=spatial.biomass.nodes,
            bus1=spatial.oil.nodes,
            bus2=spatial.h2.nodes,
            bus3="co2 atmosphere",
            carrier="electrobiofuels",
            lifetime=costs.at["electrobiofuels", "lifetime"],
            efficiency=costs.at["electrobiofuels", "efficiency-biomass"],
<<<<<<< HEAD
            efficiency2=-costs.at["electrobiofuels", "efficiency-biomass"]/costs.at["electrobiofuels", "efficiency-hydrogen"],
=======
            efficiency2=-costs.at["electrobiofuels", "efficiency-biomass"]
            / costs.at["electrobiofuels", "efficiency-hydrogen"],
>>>>>>> ed0dec6c
            efficiency3=-costs.at["solid biomass", "CO2 intensity"]
            + costs.at["BtL", "CO2 stored"]
            * (1 - costs.at["Fischer-Tropsch", "capture rate"]),
            p_nom_extendable=True,
            capital_cost=costs.at["BtL", "capital_cost"] * costs.at["BtL", "efficiency"]
            + efuel_scale_factor
            * costs.at["Fischer-Tropsch", "capital_cost"]
            * costs.at["Fischer-Tropsch", "efficiency"],
            marginal_cost=costs.at["BtL", "VOM"] * costs.at["BtL", "efficiency"]
            + efuel_scale_factor
            * costs.at["Fischer-Tropsch", "VOM"]
            * costs.at["Fischer-Tropsch", "efficiency"],
        )

    # BioSNG from solid biomass
    if options["biosng"]:
        n.add(
            "Link",
            spatial.biomass.nodes,
            suffix=" solid biomass to gas",
            bus0=spatial.biomass.nodes,
            bus1=spatial.gas.nodes,
            bus3="co2 atmosphere",
            carrier="BioSNG",
            lifetime=costs.at["BioSNG", "lifetime"],
            efficiency=costs.at["BioSNG", "efficiency"],
            efficiency3=-costs.at["solid biomass", "CO2 intensity"]
            + costs.at["BioSNG", "CO2 stored"],
            p_nom_extendable=True,
            capital_cost=costs.at["BioSNG", "capital_cost"]
            * costs.at["BioSNG", "efficiency"],
            marginal_cost=costs.at["BioSNG", "VOM"] * costs.at["BioSNG", "efficiency"],
        )

    # BioSNG from solid biomass with carbon capture
    if options["biosng_cc"]:
        # Assuming that acid gas removal (incl. CO2) from syngas i performed with Rectisol
        # process (Methanol) and that electricity demand for this is included in the base process
        n.add(
            "Link",
            spatial.biomass.nodes,
            suffix=" solid biomass to gas CC",
            bus0=spatial.biomass.nodes,
            bus1=spatial.gas.nodes,
            bus2=spatial.co2.nodes,
            bus3="co2 atmosphere",
            carrier="BioSNG CC",
            lifetime=costs.at["BioSNG", "lifetime"],
            efficiency=costs.at["BioSNG", "efficiency"],
            efficiency2=costs.at["BioSNG", "CO2 stored"]
            * costs.at["BioSNG", "capture rate"],
            efficiency3=-costs.at["solid biomass", "CO2 intensity"]
            + costs.at["BioSNG", "CO2 stored"]
            * (1 - costs.at["BioSNG", "capture rate"]),
            p_nom_extendable=True,
            capital_cost=costs.at["BioSNG", "capital_cost"]
            * costs.at["BioSNG", "efficiency"]
            + costs.at["biomass CHP capture", "capital_cost"]
            * costs.at["BioSNG", "CO2 stored"],
            marginal_cost=costs.at["BioSNG", "VOM"] * costs.at["BioSNG", "efficiency"],
        )

    if options["bioH2"]:
        name = (
            pd.Index(spatial.biomass.nodes)
            + " "
            + pd.Index(spatial.h2.nodes.str.replace(" H2", ""))
        )
        n.add(
            "Link",
            name,
            suffix=" solid biomass to hydrogen CC",
            bus0=spatial.biomass.nodes,
            bus1=spatial.h2.nodes,
            bus2=spatial.co2.nodes,
            bus3="co2 atmosphere",
            carrier="solid biomass to hydrogen",
            efficiency=costs.at["solid biomass to hydrogen", "efficiency"],
            efficiency2=costs.at["solid biomass", "CO2 intensity"]
            * options["cc_fraction"],
            efficiency3=-costs.at["solid biomass", "CO2 intensity"]
            * options["cc_fraction"],
            p_nom_extendable=True,
            capital_cost=costs.at["solid biomass to hydrogen", "capital_cost"]
            * costs.at["solid biomass to hydrogen", "efficiency"]
            + costs.at["biomass CHP capture", "capital_cost"]
            * costs.at["solid biomass", "CO2 intensity"],
            marginal_cost=0.0,
            lifetime=25,  # TODO: add value to technology-data
        )


def add_low_t_industry(n, nodes, industrial_demand, costs, must_run):
    """
    Add low temperature heat for industry.
    """
    logger.info("Add low temperature industry.")

    n.add(
        "Bus",
        nodes + " lowT industry",
        location=nodes,
        carrier="lowT industry",
        unit="MWh_LHV",
    )

    n.add(
        "Load",
        nodes,
        suffix=" lowT industry",
        bus=nodes + " lowT industry",
        carrier="lowT industry",
        p_set=industrial_demand.loc[nodes, "solid biomass"] / 8760.0,
    )

    if (
        options["industry_t"]["low_T"]["biomass"]
        or not options["industry_t"]["endogen"]
    ):
        n.add(
            "Link",
            nodes,
            suffix=" solid biomass for lowT industry",
            bus0=spatial.biomass.nodes,
            bus1=nodes + " lowT industry",
            carrier="lowT industry solid biomass",
            p_nom_extendable=True,
            p_min_pu=must_run,
            efficiency=costs.at["solid biomass boiler steam", "efficiency"],
            capital_cost=costs.at["solid biomass boiler steam", "capital_cost"]
            * costs.at["solid biomass boiler steam", "efficiency"],
            marginal_cost=costs.at["solid biomass boiler steam", "VOM"],
            lifetime=costs.at["solid biomass boiler steam", "lifetime"],
        )

        n.add(
            "Link",
            nodes,
            suffix=" solid biomass for lowT industry CC",
            bus0=spatial.biomass.nodes,
            bus1=nodes + " lowT industry",
            bus2="co2 atmosphere",
            bus3=spatial.co2.nodes,
            carrier="lowT industry solid biomass CC",
            p_nom_extendable=True,
            p_min_pu=must_run,
            efficiency=costs.at["solid biomass boiler steam CC", "efficiency"],
            capital_cost=costs.at["solid biomass boiler steam CC", "capital_cost"]
            * costs.at["solid biomass boiler steam CC", "efficiency"]
            + costs.at["biomass CHP capture", "capital_cost"]
            * costs.at["solid biomass", "CO2 intensity"],
            marginal_cost=costs.at["solid biomass boiler steam CC", "VOM"],
            efficiency2=-costs.at["solid biomass", "CO2 intensity"]
            * costs.at["biomass CHP capture", "capture_rate"],
            efficiency3=costs.at["solid biomass", "CO2 intensity"]
            * costs.at["biomass CHP capture", "capture_rate"],
            lifetime=costs.at["solid biomass boiler steam CC", "lifetime"],
        )

    if options["industry_t"]["low_T"]["methane"]:
        n.add(
            "Link",
            nodes,
            suffix=" gas for lowT industry",
            bus0=spatial.gas.nodes,
            bus1=nodes + " lowT industry",
            bus2="co2 atmosphere",
            carrier="lowT industry methane",
            p_nom_extendable=True,
            p_min_pu=must_run,
            efficiency=costs.at["gas boiler steam", "efficiency"],
            capital_cost=costs.at["gas boiler steam", "capital_cost"]
            * costs.at["gas boiler steam", "efficiency"],
            marginal_cost=costs.at["gas boiler steam", "VOM"],
            efficiency2=costs.at["gas", "CO2 intensity"],
            lifetime=costs.at["gas boiler steam", "lifetime"],
        )

        eta = (
            costs.at["gas boiler steam", "efficiency"]
            - costs.at["gas", "CO2 intensity"]
            * costs.at["biomass CHP capture", "heat-input"]
        )
        n.add(
            "Link",
            nodes,
            suffix=" gas for lowT industry CC",
            bus0=spatial.gas.nodes,
            bus1=nodes + " lowT industry",
            bus2=spatial.co2.nodes,
            bus3="co2 atmosphere",
            carrier="lowT industry methane CC",
            p_nom_extendable=True,
            p_min_pu=must_run,
            efficiency=eta,
            capital_cost=costs.at["gas boiler steam", "capital_cost"]
            * costs.at["gas boiler steam", "efficiency"]
            + costs.at["biomass CHP capture", "capital_cost"]
            * costs.at["gas", "CO2 intensity"],
            marginal_cost=costs.at["gas boiler steam", "VOM"],
            efficiency3=costs.at["gas", "CO2 intensity"]
            * (1 - costs.at["biomass CHP capture", "capture_rate"]),
            efficiency2=costs.at["gas", "CO2 intensity"]
            * costs.at["biomass CHP capture", "capture_rate"],
            lifetime=costs.at["gas boiler steam", "lifetime"],
        )

    if options["industry_t"]["low_T"]["heat_pumps"]:
        # high temperature industrial heat pump can heat up to 150°C
        eta = costs.at["industrial heat pump high temperature", "efficiency"]
        n.add(
            "Link",
            nodes,
            suffix=" industrial heat pump steam for lowT industry",
            bus0=nodes,
            bus1=nodes + " lowT industry",
            carrier="lowT industry heat pump",
            p_nom_extendable=True,
            p_min_pu=must_run,
            efficiency=eta,
            capital_cost=costs.at[
                "industrial heat pump high temperature", "capital_cost"
            ]
            * eta,
            marginal_cost=costs.at["industrial heat pump high temperature", "VOM"],
            lifetime=costs.at["industrial heat pump high temperature", "lifetime"],
        )

    if options["industry_t"]["low_T"]["electric_boiler"]:
        n.add(
            "Link",
            nodes,
            suffix=" electricity for lowT industry",
            bus0=nodes,
            bus1=nodes + " lowT industry",
            carrier="lowT industry electricity",
            p_nom_extendable=True,
            p_min_pu=must_run,
            efficiency=costs.at["electric boiler steam", "efficiency"],
            capital_cost=costs.at["electric boiler steam", "capital_cost"]
            * costs.at["electric boiler steam", "efficiency"],
            marginal_cost=costs.at["electric boiler steam", "VOM"],
            lifetime=costs.at["electric boiler steam", "lifetime"],
        )


def add_medium_t_industry(n, nodes, industrial_demand, costs, must_run):
    """
    Add medium temperature heat for industry.
    Medium and high temperature heat demands are taken from today's
    industry methane demand and split according to config setting.
    """

    logger.info("Add medium temperature industry.")

    n.add(
        "Bus",
        nodes + " mediumT industry",
        location=nodes,
        carrier="mediumT industry",
        unit="MWh_LHV",
    )

    share_m = options["industry_t"]["share_medium"]
    n.add(
        "Load",
        nodes,
        suffix=" mediumT industry",
        bus=nodes + " mediumT industry",
        carrier="mediumT industry",
        p_set=share_m * industrial_demand.loc[nodes, "methane"] / 8760.0,
    )

    if options["industry_t"]["medium_T"]["biomass"]:
        n.add(
            "Link",
            nodes,
            suffix=" solid biomass for mediumT industry",
            bus0=spatial.biomass.nodes,
            bus1=nodes + " mediumT industry",
            carrier="solid biomass for mediumT industry",
            p_nom_extendable=True,
            p_min_pu=must_run,
            efficiency=costs.at["direct firing solid fuels", "efficiency"],
            capital_cost=costs.at["direct firing solid fuels", "capital_cost"]
            * costs.at["direct firing solid fuels", "efficiency"],
            marginal_cost=costs.at["direct firing solid fuels", "VOM"]
            + costs.at["biomass boiler", "pelletizing cost"],
            lifetime=costs.at["direct firing solid fuels", "lifetime"],
        )

        n.add(
            "Link",
            nodes,
            suffix=" solid biomass for mediumT industry CC",
            bus0=spatial.biomass.nodes,
            bus1=nodes + " mediumT industry",
            bus2=spatial.co2.nodes,
            bus3="co2 atmosphere",
            carrier="solid biomass for mediumT industry CC",
            p_nom_extendable=True,
            p_min_pu=must_run,
            efficiency=costs.at["direct firing solid fuels CC", "efficiency"],
            capital_cost=costs.at["direct firing solid fuels CC", "capital_cost"]
            * costs.at["direct firing solid fuels CC", "efficiency"]
            + costs.at["biomass CHP capture", "capital_cost"]
            * costs.at["solid biomass", "CO2 intensity"],
            marginal_cost=costs.at["direct firing solid fuels CC", "VOM"]
            + costs.at["biomass boiler", "pelletizing cost"],
            efficiency2=costs.at["solid biomass", "CO2 intensity"]
            * costs.at["biomass CHP capture", "capture_rate"],
            efficiency3=-costs.at["solid biomass", "CO2 intensity"]
            * costs.at["biomass CHP capture", "capture_rate"],
            lifetime=costs.at["direct firing solid fuels CC", "lifetime"],
        )

    if options["industry_t"]["medium_T"]["methane"]:
        # TODO: add electricity input from DEA and adapt VOM to exclude electricity cost!
        n.add(
            "Link",
            nodes,
            suffix=" gas for mediumT industry",
            bus0=spatial.gas.nodes,
            bus1=nodes + " mediumT industry",
            bus2="co2 atmosphere",
            carrier="gas for mediumT industry",
            p_nom_extendable=True,
            p_min_pu=must_run,
            efficiency=costs.at["direct firing gas", "efficiency"],
            efficiency2=costs.at["gas", "CO2 intensity"],
            capital_cost=costs.at["direct firing gas", "capital_cost"]
            * costs.at["direct firing gas", "efficiency"],
            marginal_cost=costs.at["direct firing gas", "VOM"],
            lifetime=costs.at["direct firing gas", "lifetime"],
        )

        eta = (
            costs.at["direct firing gas", "efficiency"]
            - costs.at["gas", "CO2 intensity"]
            * costs.at["biomass CHP capture", "heat-input"]
        )
        n.add(
            "Link",
            nodes,
            suffix=" gas for mediumT industry CC",
            bus0=spatial.gas.nodes,
            bus1=nodes + " mediumT industry",
            bus2=spatial.co2.nodes,
            bus3="co2 atmosphere",
            carrier="gas for mediumT industry CC",
            p_nom_extendable=True,
            p_min_pu=must_run,
            efficiency=eta,
            efficiency2=costs.at["gas", "CO2 intensity"]
            * costs.at["biomass CHP capture", "capture_rate"],
            efficiency3=costs.at["gas", "CO2 intensity"]
            * (1 - costs.at["biomass CHP capture", "capture_rate"]),
            capital_cost=costs.at["direct firing gas CC", "capital_cost"]
            * costs.at["direct firing gas CC", "efficiency"]
            + costs.at["biomass CHP capture", "capital_cost"]
            * costs.at["gas", "CO2 intensity"],
            marginal_cost=costs.at["direct firing gas CC", "VOM"],
            lifetime=costs.at["direct firing gas", "lifetime"],
        )

    if options["industry_t"]["medium_T"]["hydrogen"]:
        # TODO: research cost of industrial H2 combustion, here set to 10x methane combustion
        n.add(
            "Link",
            nodes,
            suffix=" hydrogen for mediumT industry",
            bus0=nodes + " H2",
            bus1=nodes + " mediumT industry",
            carrier="hydrogen for mediumT industry",
            capital_cost=10
            * costs.at["direct firing gas", "capital_cost"]
            * costs.at["direct firing gas", "efficiency"],
            marginal_cost=10 * costs.at["direct firing gas", "VOM"],
            p_nom_extendable=True,
            p_min_pu=must_run,
            efficiency=costs.at["direct firing gas", "efficiency"],
        )


def add_high_t_industry(n, nodes, industrial_demand, costs, must_run):
    """
    Add high temperature heat for industry.
    Medium and high temperature heat demands are taken from today's
    industry methane demand and split according to config setting.
    """

    logger.info("Add high temperature industry.")

    n.add("Bus", nodes + " highT industry", location=nodes, carrier="highT industry")

    share_h = options["industry_t"]["share_high"]

    n.add(
        "Load",
        nodes,
        suffix=" highT industry",
        bus=nodes + " highT industry",
        carrier="highT industry",
        p_set=share_h * industrial_demand.loc[nodes, "methane"] / 8760.0,
    )

    if options["industry_t"]["high_T"]["methane"]:
        n.add(
            "Link",
            nodes,
            suffix=" gas for highT industry",
            bus0=spatial.gas.nodes,
            bus1=nodes + " highT industry",
            bus2="co2 atmosphere",
            carrier="gas for highT industry",
            p_nom_extendable=True,
            p_min_pu=must_run,
            efficiency=costs.at["direct firing gas", "efficiency"],
            efficiency2=costs.at["gas", "CO2 intensity"],
            capital_cost=costs.at["direct firing gas", "capital_cost"]
            * costs.at["direct firing gas", "efficiency"],
            marginal_cost=costs.at["direct firing gas", "VOM"],
            lifetime=costs.at["direct firing gas", "lifetime"],
        )

        eta = (
            costs.at["direct firing gas", "efficiency"]
            - costs.at["gas", "CO2 intensity"]
            * costs.at["biomass CHP capture", "heat-input"]
        )
        n.add(
            "Link",
            nodes,
            suffix=" gas for highT industry CC",
            bus0=spatial.gas.nodes,
            bus1=nodes + " highT industry",
            bus2=spatial.co2.nodes,
            bus3="co2 atmosphere",
            carrier="gas for highT industry CC",
            p_nom_extendable=True,
            p_min_pu=must_run,
            efficiency=eta,
            efficiency2=costs.at["gas", "CO2 intensity"]
            * costs.at["biomass CHP capture", "capture_rate"],
            efficiency3=costs.at["gas", "CO2 intensity"]
            * (1 - costs.at["biomass CHP capture", "capture_rate"]),
            capital_cost=costs.at["direct firing gas CC", "capital_cost"]
            * costs.at["direct firing gas CC", "efficiency"]
            + costs.at["biomass CHP capture", "capital_cost"]
            * costs.at["gas", "CO2 intensity"],
            marginal_cost=costs.at["direct firing gas CC", "VOM"],
            lifetime=costs.at["direct firing gas", "lifetime"],
        )

    if options["industry_t"]["high_T"]["hydrogen"]:
        # TODO: research cost of industrial H2 combustion, here set to 10x methane combustion
        n.add(
            "Link",
            nodes,
            suffix=" hydrogen for highT industry",
            bus0=nodes + " H2",
            bus1=nodes + " highT industry",
            carrier="hydrogen for highT industry",
            capital_cost=10
            * costs.at["direct firing gas", "capital_cost"]
            * costs.at["direct firing gas", "efficiency"],
            marginal_cost=10 * costs.at["direct firing gas", "VOM"],
            p_nom_extendable=True,
            p_min_pu=must_run,
            efficiency=costs.at["direct firing gas", "efficiency"],
            lifetime=costs.at["direct firing gas", "lifetime"],
        )


def add_exogen_t_industry(n, nodes, industrial_demand, costs):
    """
    Add heat demand for industry with exogenous supply.
    low temperature is supplied by biomass medium and high temperature
    is supplied by gas
    """

    n.add(
        "Bus",
        spatial.biomass.industry,
        location=spatial.biomass.locations,
        carrier="solid biomass for industry",
        unit="MWh_LHV",
    )

    if options.get("biomass_spatial", options["biomass_transport"]):
        p_set = (
            industrial_demand.loc[spatial.biomass.locations, "solid biomass"].rename(
                index=lambda x: x + " solid biomass for industry"
            )
            / nhours
        )
    else:
        p_set = industrial_demand["solid biomass"].sum() / nhours

    n.add(
        "Load",
        spatial.biomass.industry,
        bus=spatial.biomass.industry,
        carrier="solid biomass for industry",
        p_set=p_set,
    )

    n.add(
        "Link",
        spatial.biomass.industry,
        bus0=spatial.biomass.nodes,
        bus1=spatial.biomass.industry,
        carrier="solid biomass for industry",
        p_nom_extendable=True,
        efficiency=1.0,
    )

    if len(spatial.biomass.industry_cc) <= 1 and len(spatial.co2.nodes) > 1:
        link_names = nodes + " " + spatial.biomass.industry_cc
    else:
        link_names = spatial.biomass.industry_cc

    n.add(
        "Link",
        link_names,
        bus0=spatial.biomass.nodes,
        bus1=spatial.biomass.industry,
        bus2="co2 atmosphere",
        bus3=spatial.co2.nodes,
        carrier="solid biomass for industry CC",
        p_nom_extendable=True,
        capital_cost=costs.at["cement capture", "capital_cost"]
        * costs.at["solid biomass", "CO2 intensity"],
        efficiency=0.9,  # TODO: make config option
        efficiency2=-costs.at["solid biomass", "CO2 intensity"]
        * costs.at["cement capture", "capture_rate"],
        efficiency3=costs.at["solid biomass", "CO2 intensity"]
        * costs.at["cement capture", "capture_rate"],
        lifetime=costs.at["cement capture", "lifetime"],
    )

    n.add(
        "Bus",
        spatial.gas.industry,
        location=spatial.gas.locations,
        carrier="gas for industry",
        unit="MWh_LHV",
    )

    gas_demand = industrial_demand.loc[nodes, "methane"] / nhours

    if options["gas_network"]:
        spatial_gas_demand = gas_demand.rename(index=lambda x: x + " gas for industry")
    else:
        spatial_gas_demand = gas_demand.sum()

    n.add(
        "Load",
        spatial.gas.industry,
        bus=spatial.gas.industry,
        carrier="gas for industry",
        p_set=spatial_gas_demand,
    )

    n.add(
        "Link",
        spatial.gas.industry,
        bus0=spatial.gas.nodes,
        bus1=spatial.gas.industry,
        bus2="co2 atmosphere",
        carrier="gas for industry",
        p_nom_extendable=True,
        efficiency=1.0,
        efficiency2=costs.at["gas", "CO2 intensity"],
    )

    n.add(
        "Link",
        spatial.gas.industry_cc,
        bus0=spatial.gas.nodes,
        bus1=spatial.gas.industry,
        bus2="co2 atmosphere",
        bus3=spatial.co2.nodes,
        carrier="gas for industry CC",
        p_nom_extendable=True,
        capital_cost=costs.at["cement capture", "capital_cost"]
        * costs.at["gas", "CO2 intensity"],
        efficiency=0.9,
        efficiency2=costs.at["gas", "CO2 intensity"]
        * (1 - costs.at["cement capture", "capture_rate"]),
        efficiency3=costs.at["gas", "CO2 intensity"]
        * costs.at["cement capture", "capture_rate"],
        lifetime=costs.at["cement capture", "lifetime"],
    )


def add_industry(
    n: pypsa.Network,
    costs: pd.DataFrame,
    industrial_demand_file: str,
    pop_layout: pd.DataFrame,
    pop_weighted_energy_totals: pd.DataFrame,
    options: dict,
    spatial: SimpleNamespace,
    cf_industry: dict,
    investment_year: int,
):
    """
    Add industry, shipping, aviation, and their corresponding carrier buses to the network.

    Parameters
    ----------
    n : pypsa.Network
        The PyPSA network container object
    costs : pd.DataFrame
        Costs data including carbon capture, fuel costs, etc.
    industrial_demand_file : str
        Path to CSV file containing industrial demand data
    shipping_demand_file : str
        Path to CSV file containing shipping demand data
    pop_layout : pd.DataFrame
        Population layout data with index of nodes
    pop_weighted_energy_totals : pd.DataFrame
        Population-weighted energy totals including aviation and navigation data
    options : dict
        Dictionary of configuration options including:
        - biomass_spatial
        - biomass_transport
        - gas_network
        - methanol configuration
        - regional_oil_demand
        - shipping shares (hydrogen, methanol, oil)
        - and others
    spatial : object
        Object containing spatial configuration for different carriers
        (biomass, gas, oil, methanol, etc.)
    cf_industry : dict
        Industry-specific configuration parameters
    investment_year : int
        Year for which investment costs should be considered
    HeatSystem : Enum
        Enumeration defining different heat system types

    Returns
    -------
    None
        The function modifies the network object in-place by adding
        industry-related components.

    Notes
    -----
    This function adds multiple components to the network including:
    - Industrial demand for various carriers
    - Shipping and aviation infrastructure
    - Carbon capture facilities
    - Heat systems
    - Process emission handling
    """
    logger.info("Add industrial demand")
    add_carrier_buses(
        n,
        carrier="oil",
        costs=costs,
        spatial=spatial,
        options=options,
        cf_industry=cf_industry,
    )
    add_carrier_buses(
        n,
        carrier="methanol",
        costs=costs,
        spatial=spatial,
        options=options,
        cf_industry=cf_industry,
    )

    nodes = pop_layout.index
    nhours = n.snapshot_weightings.generators.sum()
    nyears = nhours / 8760

    # 1e6 to convert TWh to MWh
    industrial_demand = pd.read_csv(industrial_demand_file, index_col=0) * 1e6 * nyears

    # endogenous heat supply for industry
    if options["industry_t"]["endogen"]:
        must_run = options["industry_t"]["must_run"]
        logger.info(
            f"Endogenise heat supply of industry with must run condition {must_run}"
        )
        add_low_t_industry(n, nodes, industrial_demand, costs, must_run)

        add_medium_t_industry(n, nodes, industrial_demand, costs, must_run)

        add_high_t_industry(n, nodes, industrial_demand, costs, must_run)
    else:
        add_exogen_t_industry(n, nodes, industrial_demand, costs)

    n.add(
        "Load",
        nodes,
        suffix=" H2 for industry",
        bus=nodes + " H2",
        carrier="H2 for industry",
        p_set=industrial_demand.loc[nodes, "hydrogen"] / nhours,
    )

    # methanol for industry

    n.add(
        "Bus",
        spatial.methanol.industry,
        carrier="industry methanol",
        location=spatial.methanol.demand_locations,
        unit="MWh_LHV",
    )

    p_set_methanol = (
        industrial_demand["methanol"].rename(lambda x: x + " industry methanol")
        / nhours
    )

    if not options["methanol"]["regional_methanol_demand"]:
        p_set_methanol = p_set_methanol.sum()

    n.add(
        "Load",
        spatial.methanol.industry,
        bus=spatial.methanol.industry,
        carrier="industry methanol",
        p_set=p_set_methanol,
    )

    n.add(
        "Link",
        spatial.methanol.industry,
        bus0=spatial.methanol.nodes,
        bus1=spatial.methanol.industry,
        bus2="co2 atmosphere",
        carrier="industry methanol",
        p_nom_extendable=True,
        efficiency2=1 / options["MWh_MeOH_per_tCO2"],
        # CO2 intensity methanol based on stoichiometric calculation with 22.7 GJ/t methanol (32 g/mol), CO2 (44 g/mol), 277.78 MWh/TJ = 0.218 t/MWh
    )

    n.add(
        "Link",
        spatial.h2.locations + " methanolisation",
        bus0=spatial.h2.nodes,
        bus1=spatial.methanol.nodes,
        bus2=nodes,
        bus3=spatial.co2.nodes,
        carrier="methanolisation",
        p_nom_extendable=True,
        p_min_pu=options["min_part_load_methanolisation"],
        capital_cost=costs.at["methanolisation", "capital_cost"]
        * options["MWh_MeOH_per_MWh_H2"],  # EUR/MW_H2/a
        marginal_cost=options["MWh_MeOH_per_MWh_H2"]
        * costs.at["methanolisation", "VOM"],
        lifetime=costs.at["methanolisation", "lifetime"],
        efficiency=options["MWh_MeOH_per_MWh_H2"],
        efficiency2=-options["MWh_MeOH_per_MWh_H2"] / options["MWh_MeOH_per_MWh_e"],
        efficiency3=-options["MWh_MeOH_per_MWh_H2"] / options["MWh_MeOH_per_tCO2"],
    )

    if options["oil_boilers"]:
        nodes = pop_layout.index

        for heat_system in HeatSystem:
            if not heat_system == HeatSystem.URBAN_CENTRAL:
                n.add(
                    "Link",
                    nodes + f" {heat_system} oil boiler",
                    p_nom_extendable=True,
                    bus0=spatial.oil.nodes,
                    bus1=nodes + f" {heat_system} heat",
                    bus2="co2 atmosphere",
                    carrier=f"{heat_system} oil boiler",
                    efficiency=costs.at["decentral oil boiler", "efficiency"],
                    efficiency2=costs.at["oil", "CO2 intensity"],
                    capital_cost=costs.at["decentral oil boiler", "efficiency"]
                    * costs.at["decentral oil boiler", "capital_cost"]
                    * options["overdimension_heat_generators"][
                        heat_system.central_or_decentral
                    ],
                    lifetime=costs.at["decentral oil boiler", "lifetime"],
                )

    n.add(
        "Link",
        nodes + " Fischer-Tropsch",
        bus0=nodes + " H2",
        bus1=spatial.oil.nodes,
        bus2=spatial.co2.nodes,
        carrier="Fischer-Tropsch",
        efficiency=costs.at["Fischer-Tropsch", "efficiency"],
        capital_cost=costs.at["Fischer-Tropsch", "capital_cost"]
        * costs.at["Fischer-Tropsch", "efficiency"],  # EUR/MW_H2/a
        marginal_cost=costs.at["Fischer-Tropsch", "efficiency"]
        * costs.at["Fischer-Tropsch", "VOM"],
        efficiency2=-costs.at["oil", "CO2 intensity"]
        * costs.at["Fischer-Tropsch", "efficiency"],
        p_nom_extendable=True,
        p_min_pu=options["min_part_load_fischer_tropsch"],
        lifetime=costs.at["Fischer-Tropsch", "lifetime"],
    )

    # naphtha
    demand_factor = options["HVC_demand_factor"]
    if demand_factor != 1:
        logger.warning(f"Changing HVC demand by {demand_factor * 100 - 100:+.2f}%.")

    p_set_naphtha = (
        demand_factor
        * industrial_demand.loc[nodes, "naphtha"].rename(
            lambda x: x + " naphtha for industry"
        )
        / nhours
    )

    if not options["regional_oil_demand"]:
        p_set_naphtha = p_set_naphtha.sum()

    n.add(
        "Bus",
        spatial.oil.naphtha,
        location=spatial.oil.demand_locations,
        carrier="naphtha for industry",
        unit="MWh_LHV",
    )

    n.add(
        "Load",
        spatial.oil.naphtha,
        bus=spatial.oil.naphtha,
        carrier="naphtha for industry",
        p_set=p_set_naphtha,
    )
    # some CO2 from naphtha are process emissions from steam cracker
    # rest of CO2 released to atmosphere either in waste-to-energy or decay
    process_co2_per_naphtha = (
        industrial_demand.loc[nodes, "process emission from feedstock"].sum()
        / industrial_demand.loc[nodes, "naphtha"].sum()
    )
    # link to supply the naphtha for industry load
    n.add(
        "Link",
        spatial.oil.naphtha,
        bus0=spatial.oil.nodes,
        bus1=spatial.oil.naphtha,
        bus2=spatial.co2.process_emissions,
        carrier="naphtha for industry",
        p_nom_extendable=True,
        efficiency2=process_co2_per_naphtha,
    )

    non_sequestered = 1 - get(
        cf_industry["HVC_environment_sequestration_fraction"],
        investment_year,
    )
    # energetic efficiency from naphtha to HVC
    HVC_per_naphtha = (
        costs.at["oil", "CO2 intensity"] - process_co2_per_naphtha
    ) / costs.at["oil", "CO2 intensity"]

    # distribute HVC waste across population
    if len(spatial.oil.non_sequestered_hvc) == 1:
        HVC_potential = p_set_naphtha.sum() * nhours * non_sequestered * HVC_per_naphtha
    else:
        HVC_potential_sum = (
            p_set_naphtha.sum() * nhours * non_sequestered * HVC_per_naphtha
        )
        shares = pop_layout.total / pop_layout.total.sum()
        HVC_potential = shares.mul(HVC_potential_sum)
        HVC_potential.index = HVC_potential.index + " non-sequestered HVC"

    n.add("Carrier", "non-sequestered HVC")

    n.add(
        "Bus",
        spatial.oil.non_sequestered_hvc,
        location=spatial.oil.demand_locations,
        carrier="non-sequestered HVC",
        unit="MWh_LHV",
    )
    # add stores with population distributed potential - must be zero at the last step
    e_max_pu = pd.DataFrame(
        1, index=n.snapshots, columns=spatial.oil.non_sequestered_hvc
    )
    e_max_pu.iloc[-1, :] = 0

    n.add(
        "Store",
        spatial.oil.non_sequestered_hvc,
        bus=spatial.oil.non_sequestered_hvc,
        carrier="non-sequestered HVC",
        e_nom=HVC_potential,
        marginal_cost=0,
        e_initial=HVC_potential,
        e_max_pu=e_max_pu,
    )

    n.add(
        "Link",
        spatial.oil.demand_locations,
        suffix=" HVC to air",
        bus0=spatial.oil.non_sequestered_hvc,
        bus1="co2 atmosphere",
        carrier="HVC to air",
        p_nom_extendable=True,
        efficiency=costs.at["oil", "CO2 intensity"],
    )

    if cf_industry["waste_to_energy"] or cf_industry["waste_to_energy_cc"]:
        if options["biomass"] and options["municipal_solid_waste"]:
            n.add(
                "Link",
                spatial.msw.locations,
                bus0=spatial.msw.nodes,
                bus1=spatial.oil.non_sequestered_hvc,
                bus2="co2 atmosphere",
                carrier="municipal solid waste",
                p_nom_extendable=True,
                efficiency=1.0,
                efficiency2=-costs.at[
                    "oil", "CO2 intensity"
                ],  # because msw is co2 neutral and will be burned in waste CHP or decomposed as oil
            )

        if cf_industry["waste_to_energy"]:
            urban_central = spatial.nodes + " urban central heat"
            existing_urban_central = n.buses.index[
                n.buses.carrier == "urban central heat"
            ]
            urban_central_nodes = urban_central.map(
                lambda x: x if x in existing_urban_central else ""
            )
            n.add(
                "Link",
                spatial.nodes + " waste CHP",
                bus0=spatial.oil.non_sequestered_hvc,
                bus1=spatial.nodes,
                bus2=urban_central_nodes,
                bus3="co2 atmosphere",
                carrier="waste CHP",
                p_nom_extendable=True,
                capital_cost=costs.at["waste CHP", "capital_cost"]
                * costs.at["waste CHP", "efficiency"],
                marginal_cost=costs.at["waste CHP", "VOM"],
                efficiency=costs.at["waste CHP", "efficiency"],
                efficiency2=costs.at["waste CHP", "efficiency-heat"],
                efficiency3=costs.at["oil", "CO2 intensity"],
                lifetime=costs.at["waste CHP", "lifetime"],
            )

        if cf_industry["waste_to_energy_cc"]:
            n.add(
                "Link",
                spatial.nodes + " waste CHP CC",
                bus0=spatial.oil.non_sequestered_hvc,
                bus1=spatial.nodes,
                bus2=urban_central_nodes,
                bus3="co2 atmosphere",
                bus4=spatial.co2.nodes,
                carrier="waste CHP CC",
                p_nom_extendable=True,
                capital_cost=costs.at["waste CHP CC", "capital_cost"]
                * costs.at["waste CHP CC", "efficiency"]
                + costs.at["biomass CHP capture", "capital_cost"]
                * costs.at["oil", "CO2 intensity"],
                marginal_cost=costs.at["waste CHP CC", "VOM"],
                efficiency=costs.at["waste CHP CC", "efficiency"],
                efficiency2=costs.at["waste CHP CC", "efficiency-heat"],
                efficiency3=costs.at["oil", "CO2 intensity"]
                * (1 - options["cc_fraction"]),
                efficiency4=costs.at["oil", "CO2 intensity"] * options["cc_fraction"],
                lifetime=costs.at["waste CHP CC", "lifetime"],
            )

    # TODO simplify bus expression
    n.add(
        "Load",
        nodes,
        suffix=" low-temperature heat for industry",
        bus=[
            (
                node + " urban central heat"
                if node + " urban central heat" in n.buses.index
                else node + " services urban decentral heat"
            )
            for node in nodes
        ],
        carrier="low-temperature heat for industry",
        p_set=industrial_demand.loc[nodes, "low-temperature heat"] / nhours,
    )

    # remove today's industrial electricity demand by scaling down total electricity demand
    for ct in n.buses.country.dropna().unique():
        # TODO map onto n.bus.country

        loads_i = n.loads.index[
            (n.loads.index.str[:2] == ct) & (n.loads.carrier == "electricity")
        ]
        if n.loads_t.p_set[loads_i].empty:
            continue
        factor = (
            1
            - industrial_demand.loc[loads_i, "current electricity"].sum()
            / n.loads_t.p_set[loads_i].sum().sum()
        )
        n.loads_t.p_set[loads_i] *= factor

    n.add(
        "Load",
        nodes,
        suffix=" industry electricity",
        bus=nodes,
        carrier="industry electricity",
        p_set=industrial_demand.loc[nodes, "electricity"] / nhours,
    )

    n.add(
        "Bus",
        spatial.co2.process_emissions,
        location=spatial.co2.locations,
        carrier="process emissions",
        unit="t_co2",
    )

    if options["co2_spatial"] or options["co2_network"]:
        p_set = (
            -industrial_demand.loc[nodes, "process emission"].rename(
                index=lambda x: x + " process emissions"
            )
            / nhours
        )
    else:
        p_set = -industrial_demand.loc[nodes, "process emission"].sum() / nhours

    n.add(
        "Load",
        spatial.co2.process_emissions,
        bus=spatial.co2.process_emissions,
        carrier="process emissions",
        p_set=p_set,
    )

    n.add(
        "Link",
        spatial.co2.process_emissions,
        bus0=spatial.co2.process_emissions,
        bus1="co2 atmosphere",
        carrier="process emissions",
        p_nom_extendable=True,
        efficiency=1.0,
    )

    # assume enough local waste heat for CC
    n.add(
        "Link",
        spatial.co2.locations,
        suffix=" process emissions CC",
        bus0=spatial.co2.process_emissions,
        bus1="co2 atmosphere",
        bus2=spatial.co2.nodes,
        carrier="process emissions CC",
        p_nom_extendable=True,
        capital_cost=costs.at["cement capture", "capital_cost"],
        efficiency=1 - costs.at["cement capture", "capture_rate"],
        efficiency2=costs.at["cement capture", "capture_rate"],
        lifetime=costs.at["cement capture", "lifetime"],
    )

    if options["ammonia"]:
        if options["ammonia"] == "regional":
            p_set = (
                industrial_demand.loc[spatial.ammonia.locations, "ammonia"].rename(
                    index=lambda x: x + " NH3"
                )
                / nhours
            )
        else:
            p_set = industrial_demand["ammonia"].sum() / nhours

        n.add(
            "Load",
            spatial.ammonia.nodes,
            bus=spatial.ammonia.nodes,
            carrier="NH3",
            p_set=p_set,
        )

    if industrial_demand[["coke", "coal"]].sum().sum() > 0:
        add_carrier_buses(
            n,
            carrier="coal",
            costs=costs,
            spatial=spatial,
            options=options,
            cf_industry=cf_industry,
        )

        mwh_coal_per_mwh_coke = 1.366  # from eurostat energy balance
        p_set = (
            industrial_demand["coal"]
            + mwh_coal_per_mwh_coke * industrial_demand["coke"]
        ) / nhours

        p_set.rename(lambda x: x + " coal for industry", inplace=True)

        if not options["regional_coal_demand"]:
            p_set = p_set.sum()

        n.add(
            "Bus",
            spatial.coal.industry,
            location=spatial.coal.demand_locations,
            carrier="coal for industry",
            unit="MWh_LHV",
        )

        n.add(
            "Load",
            spatial.coal.industry,
            bus=spatial.coal.industry,
            carrier="coal for industry",
            p_set=p_set,
        )

        n.add(
            "Link",
            spatial.coal.industry,
            bus0=spatial.coal.nodes,
            bus1=spatial.coal.industry,
            bus2="co2 atmosphere",
            carrier="coal for industry",
            p_nom_extendable=True,
            efficiency2=costs.at["coal", "CO2 intensity"],
        )


def add_aviation(
    n: pypsa.Network,
    costs: pd.DataFrame,
    pop_layout: pd.DataFrame,
    pop_weighted_energy_totals: pd.DataFrame,
    options: dict,
    spatial: SimpleNamespace,
) -> None:
    logger.info("Add aviation")

    nodes = pop_layout.index
    nhours = n.snapshot_weightings.generators.sum()

    demand_factor = options["aviation_demand_factor"]
    if demand_factor != 1:
        logger.warning(
            f"Changing aviation demand by {demand_factor * 100 - 100:+.2f}%."
        )

    all_aviation = ["total international aviation", "total domestic aviation"]

    p_set = (
        demand_factor
        * pop_weighted_energy_totals.loc[nodes, all_aviation].sum(axis=1)
        * 1e6
        / nhours
    ).rename(lambda x: x + " kerosene for aviation")

    if not options["regional_oil_demand"]:
        p_set = p_set.sum()

    n.add(
        "Bus",
        spatial.oil.kerosene,
        location=spatial.oil.demand_locations,
        carrier="kerosene for aviation",
        unit="MWh_LHV",
    )

    n.add(
        "Load",
        spatial.oil.kerosene,
        bus=spatial.oil.kerosene,
        carrier="kerosene for aviation",
        p_set=p_set,
    )

    n.add(
        "Link",
        spatial.oil.kerosene,
        bus0=spatial.oil.nodes,
        bus1=spatial.oil.kerosene,
        bus2="co2 atmosphere",
        carrier="kerosene for aviation",
        p_nom_extendable=True,
        efficiency2=costs.at["oil", "CO2 intensity"],
    )

    if options["methanol"]["methanol_to_kerosene"]:
        tech = "methanol-to-kerosene"

        logger.info(f"Adding {tech}.")

        capital_cost = costs.at[tech, "capital_cost"] / costs.at[tech, "methanol-input"]

        n.add(
            "Link",
            spatial.h2.locations,
            suffix=f" {tech}",
            carrier=tech,
            capital_cost=capital_cost,
            marginal_cost=costs.at[tech, "VOM"] / costs.at[tech, "methanol-input"],
            bus0=spatial.methanol.nodes,
            bus1=spatial.oil.kerosene,
            bus2=spatial.h2.nodes,
            bus3="co2 atmosphere",
            efficiency=1 / costs.at[tech, "methanol-input"],
            efficiency2=-costs.at[tech, "hydrogen-input"]
            / costs.at[tech, "methanol-input"],
            efficiency3=costs.at["oil", "CO2 intensity"]
            / costs.at[tech, "methanol-input"],
            p_nom_extendable=True,
            lifetime=costs.at[tech, "lifetime"],
        )


def add_shipping(
    n: pypsa.Network,
    costs: pd.DataFrame,
    shipping_demand_file: str,
    pop_layout: pd.DataFrame,
    pop_weighted_energy_totals: pd.DataFrame,
    options: dict,
    spatial: SimpleNamespace,
    investment_year: int,
) -> None:
    logger.info("Add shipping")

    nodes = pop_layout.index
    nhours = n.snapshot_weightings.generators.sum()
    nyears = nhours / 8760

    shipping_hydrogen_share = get(options["shipping_hydrogen_share"], investment_year)
    shipping_methanol_share = get(options["shipping_methanol_share"], investment_year)
    shipping_oil_share = get(options["shipping_oil_share"], investment_year)

    total_share = shipping_hydrogen_share + shipping_methanol_share + shipping_oil_share
    if total_share != 1:
        logger.warning(
            f"Total shipping shares sum up to {total_share:.2%}, corresponding to increased or decreased demand assumptions."
        )

    domestic_navigation = pop_weighted_energy_totals.loc[
        nodes, ["total domestic navigation"]
    ].squeeze()
    international_navigation = (
        pd.read_csv(shipping_demand_file, index_col=0).squeeze(axis=1) * nyears
    )
    all_navigation = domestic_navigation + international_navigation
    p_set = all_navigation * 1e6 / nhours

    if shipping_hydrogen_share:
        oil_efficiency = options.get(
            "shipping_oil_efficiency", options.get("shipping_average_efficiency", 0.4)
        )
        efficiency = oil_efficiency / costs.at["fuel cell", "efficiency"]
        shipping_hydrogen_share = get(
            options["shipping_hydrogen_share"], investment_year
        )

        if options["shipping_hydrogen_liquefaction"]:
            n.add(
                "Bus",
                nodes,
                suffix=" H2 liquid",
                carrier="H2 liquid",
                location=nodes,
                unit="MWh_LHV",
            )

            n.add(
                "Link",
                nodes + " H2 liquefaction",
                bus0=nodes + " H2",
                bus1=nodes + " H2 liquid",
                carrier="H2 liquefaction",
                efficiency=costs.at["H2 liquefaction", "efficiency"],
                capital_cost=costs.at["H2 liquefaction", "capital_cost"],
                p_nom_extendable=True,
                lifetime=costs.at["H2 liquefaction", "lifetime"],
            )

            shipping_bus = nodes + " H2 liquid"
        else:
            shipping_bus = nodes + " H2"

        efficiency = (
            options["shipping_oil_efficiency"] / costs.at["fuel cell", "efficiency"]
        )
        p_set_hydrogen = shipping_hydrogen_share * p_set * efficiency

        n.add(
            "Load",
            nodes,
            suffix=" H2 for shipping",
            bus=shipping_bus,
            carrier="H2 for shipping",
            p_set=p_set_hydrogen,
        )

    if shipping_methanol_share:
        efficiency = (
            options["shipping_oil_efficiency"] / options["shipping_methanol_efficiency"]
        )

        p_set_methanol_shipping = (
            shipping_methanol_share
            * p_set.rename(lambda x: x + " shipping methanol")
            * efficiency
        )

        if not options["methanol"]["regional_methanol_demand"]:
            p_set_methanol_shipping = p_set_methanol_shipping.sum()

        n.add(
            "Bus",
            spatial.methanol.shipping,
            location=spatial.methanol.demand_locations,
            carrier="shipping methanol",
            unit="MWh_LHV",
        )

        n.add(
            "Load",
            spatial.methanol.shipping,
            bus=spatial.methanol.shipping,
            carrier="shipping methanol",
            p_set=p_set_methanol_shipping,
        )

        n.add(
            "Link",
            spatial.methanol.shipping,
            bus0=spatial.methanol.nodes,
            bus1=spatial.methanol.shipping,
            bus2="co2 atmosphere",
            carrier="shipping methanol",
            p_nom_extendable=True,
            efficiency2=1
            / options[
                "MWh_MeOH_per_tCO2"
            ],  # CO2 intensity methanol based on stoichiometric calculation with 22.7 GJ/t methanol (32 g/mol), CO2 (44 g/mol), 277.78 MWh/TJ = 0.218 t/MWh
        )

    if shipping_oil_share:
        p_set_oil = shipping_oil_share * p_set.rename(lambda x: x + " shipping oil")

        if not options["regional_oil_demand"]:
            p_set_oil = p_set_oil.sum()

        n.add(
            "Bus",
            spatial.oil.shipping,
            location=spatial.oil.demand_locations,
            carrier="shipping oil",
            unit="MWh_LHV",
        )

        n.add(
            "Load",
            spatial.oil.shipping,
            bus=spatial.oil.shipping,
            carrier="shipping oil",
            p_set=p_set_oil,
        )

        n.add(
            "Link",
            spatial.oil.shipping,
            bus0=spatial.oil.nodes,
            bus1=spatial.oil.shipping,
            bus2="co2 atmosphere",
            carrier="shipping oil",
            p_nom_extendable=True,
            efficiency2=costs.at["oil", "CO2 intensity"],
        )


def add_waste_heat(
    n: pypsa.Network,
    costs: pd.DataFrame,
    options: dict,
    cf_industry: dict,
) -> None:
    """
    Add industrial waste heat utilization capabilities to district heating systems.

    Modifies the network by adding waste heat outputs from various industrial processes
    to urban central heating systems. The amount of waste heat that can be utilized
    is controlled by efficiency parameters and option flags.

    Parameters
    ----------
    n : pypsa.Network
        The PyPSA network container object
    costs : pd.DataFrame
        DataFrame containing technology cost and efficiency parameters,
        particularly for methanolisation process
    options : dict
        Configuration dictionary containing boolean flags for different waste heat sources:
        - use_fischer_tropsch_waste_heat
        - use_methanation_waste_heat
        - use_haber_bosch_waste_heat
        - use_methanolisation_waste_heat
        - use_electrolysis_waste_heat
        - use_fuel_cell_waste_heat
    cf_industry : dict
        Dictionary containing conversion factors for industrial processes, including:
        - MWh_H2_per_tNH3_electrolysis
        - MWh_elec_per_tNH3_electrolysis
        - MWh_NH3_per_tNH3

    Returns
    -------
    None
        Modifies the network object in-place by adding waste heat connections

    Notes
    -----
    - Waste heat is only added to buses with carrier "urban central heat"
    - Default efficiency values (like 0.95 for Fischer-Tropsch) might need
      to be moved to configuration
    - The modification adds additional output buses (bus2, bus3, or bus4) to
      existing links representing industrial processes
    """
    logger.info("Add possibility to use industrial waste heat in district heating")

    # AC buses with district heating
    urban_central = n.buses.index[n.buses.carrier == "urban central heat"]
    if not urban_central.empty:
        urban_central = urban_central.str[: -len(" urban central heat")]

        link_carriers = n.links.carrier.unique()

        # Fischer-Tropsch waste heat
        if (
            options["use_fischer_tropsch_waste_heat"]
            and "Fischer-Tropsch" in link_carriers
        ):
            n.links.loc[urban_central + " Fischer-Tropsch", "bus3"] = (
                urban_central + " urban central heat"
            )
            n.links.loc[urban_central + " Fischer-Tropsch", "efficiency3"] = (
                0.95 - n.links.loc[urban_central + " Fischer-Tropsch", "efficiency"]
            ) * options["use_fischer_tropsch_waste_heat"]

        # Sabatier process waste heat
        if options["use_methanation_waste_heat"] and "Sabatier" in link_carriers:
            n.links.loc[urban_central + " Sabatier", "bus3"] = (
                urban_central + " urban central heat"
            )
            n.links.loc[urban_central + " Sabatier", "efficiency3"] = (
                0.95 - n.links.loc[urban_central + " Sabatier", "efficiency"]
            ) * options["use_methanation_waste_heat"]

        # Haber-Bosch process waste heat
        if options["use_haber_bosch_waste_heat"] and "Haber-Bosch" in link_carriers:
            n.links.loc[urban_central + " Haber-Bosch", "bus3"] = (
                urban_central + " urban central heat"
            )
            total_energy_input = (
                cf_industry["MWh_H2_per_tNH3_electrolysis"]
                + cf_industry["MWh_elec_per_tNH3_electrolysis"]
            ) / cf_industry["MWh_NH3_per_tNH3"]
            electricity_input = (
                cf_industry["MWh_elec_per_tNH3_electrolysis"]
                / cf_industry["MWh_NH3_per_tNH3"]
            )
            n.links.loc[urban_central + " Haber-Bosch", "efficiency3"] = (
                0.15 * total_energy_input / electricity_input
            ) * options["use_haber_bosch_waste_heat"]

        # Methanolisation waste heat
        if (
            options["use_methanolisation_waste_heat"]
            and "methanolisation" in link_carriers
        ):
            n.links.loc[urban_central + " methanolisation", "bus4"] = (
                urban_central + " urban central heat"
            )
            n.links.loc[urban_central + " methanolisation", "efficiency4"] = (
                costs.at["methanolisation", "heat-output"]
                / costs.at["methanolisation", "hydrogen-input"]
            ) * options["use_methanolisation_waste_heat"]

        # Electrolysis waste heat
        if (
            options["use_electrolysis_waste_heat"]
            and "H2 Electrolysis" in link_carriers
        ):
            n.links.loc[urban_central + " H2 Electrolysis", "bus2"] = (
                urban_central + " urban central heat"
            )
            n.links.loc[urban_central + " H2 Electrolysis", "efficiency2"] = (
                0.84 - n.links.loc[urban_central + " H2 Electrolysis", "efficiency"]
            ) * options["use_electrolysis_waste_heat"]

        # Fuel cell waste heat
        if options["use_fuel_cell_waste_heat"] and "H2 Fuel Cell" in link_carriers:
            n.links.loc[urban_central + " H2 Fuel Cell", "bus2"] = (
                urban_central + " urban central heat"
            )
            n.links.loc[urban_central + " H2 Fuel Cell", "efficiency2"] = (
                0.95 - n.links.loc[urban_central + " H2 Fuel Cell", "efficiency"]
            ) * options["use_fuel_cell_waste_heat"]


def add_agriculture(
    n: pypsa.Network,
    costs: pd.DataFrame,
    pop_layout: pd.DataFrame,
    pop_weighted_energy_totals: pd.DataFrame,
    investment_year: int,
    options: dict,
    spatial: SimpleNamespace,
) -> None:
    """
    Add agriculture, forestry and fishing sector loads to the network.

    Creates electrical loads, heat loads, and machinery-related components (both electric
    and oil-based) for the agricultural sector, distributed according to population weights.

    Parameters
    ----------
    n : pypsa.Network
        The PyPSA network container object
    costs : pd.DataFrame
        DataFrame containing cost parameters, must include 'oil' index with 'CO2 intensity'
    pop_layout : pd.DataFrame
        Population distribution by node
    pop_weighted_energy_totals : pd.DataFrame
        Energy totals weighted by population, must include columns:
        ['total agriculture electricity', 'total agriculture heat',
         'total agriculture machinery']
    investment_year : int
        Year for which to get time-dependent parameters
    options : dict
        Configuration dictionary containing:
        - agriculture_machinery_electric_share: float or dict
        - agriculture_machinery_oil_share: float or dict
        - agriculture_machinery_fuel_efficiency: float
        - agriculture_machinery_electric_efficiency: float
        - regional_oil_demand: bool
    spatial : SimpleNamespace
        Namespace containing spatial definitions, must include:
        - oil.agriculture_machinery
        - oil.demand_locations
        - oil.nodes

    Returns
    -------
    None
        Modifies the network object in-place by adding loads and components

    Notes
    -----
    The function adds three types of loads:
    1. Agricultural electricity consumption
    2. Agricultural heat demand
    3. Agricultural machinery energy demand (split between electricity and oil)
    """
    logger.info("Add agriculture, forestry and fishing sector.")

    nodes = pop_layout.index
    nhours = n.snapshot_weightings.generators.sum()

    # electricity
    n.add(
        "Load",
        nodes,
        suffix=" agriculture electricity",
        bus=nodes,
        carrier="agriculture electricity",
        p_set=pop_weighted_energy_totals.loc[nodes, "total agriculture electricity"]
        * 1e6
        / nhours,
    )

    # heat
    n.add(
        "Load",
        nodes,
        suffix=" agriculture heat",
        bus=nodes + " services rural heat",
        carrier="agriculture heat",
        p_set=pop_weighted_energy_totals.loc[nodes, "total agriculture heat"]
        * 1e6
        / nhours,
    )

    # machinery

    electric_share = get(
        options["agriculture_machinery_electric_share"], investment_year
    )
    oil_share = get(options["agriculture_machinery_oil_share"], investment_year)

    total_share = electric_share + oil_share
    if total_share != 1:
        logger.warning(
            f"Total agriculture machinery shares sum up to {total_share:.2%}, corresponding to increased or decreased demand assumptions."
        )

    machinery_nodal_energy = (
        pop_weighted_energy_totals.loc[nodes, "total agriculture machinery"] * 1e6
    )

    if electric_share > 0:
        efficiency_gain = (
            options["agriculture_machinery_fuel_efficiency"]
            / options["agriculture_machinery_electric_efficiency"]
        )

        n.add(
            "Load",
            nodes,
            suffix=" agriculture machinery electric",
            bus=nodes,
            carrier="agriculture machinery electric",
            p_set=electric_share / efficiency_gain * machinery_nodal_energy / nhours,
        )

    if oil_share > 0:
        p_set = (
            oil_share
            * machinery_nodal_energy.rename(lambda x: x + " agriculture machinery oil")
            / nhours
        )

        if not options["regional_oil_demand"]:
            p_set = p_set.sum()

        n.add(
            "Bus",
            spatial.oil.agriculture_machinery,
            location=spatial.oil.demand_locations,
            carrier="agriculture machinery oil",
            unit="MWh_LHV",
        )

        n.add(
            "Load",
            spatial.oil.agriculture_machinery,
            bus=spatial.oil.agriculture_machinery,
            carrier="agriculture machinery oil",
            p_set=p_set,
        )

        n.add(
            "Link",
            spatial.oil.agriculture_machinery,
            bus0=spatial.oil.nodes,
            bus1=spatial.oil.agriculture_machinery,
            bus2="co2 atmosphere",
            carrier="agriculture machinery oil",
            p_nom_extendable=True,
            efficiency2=costs.at["oil", "CO2 intensity"],
        )


def decentral(n):
    """
    Removes the electricity transmission system.
    """
    n.lines.drop(n.lines.index, inplace=True)
    n.links.drop(n.links.index[n.links.carrier.isin(["DC", "B2B"])], inplace=True)


def remove_h2_network(n):
    n.links.drop(
        n.links.index[n.links.carrier.str.contains("H2 pipeline")], inplace=True
    )

    if "EU H2 Store" in n.stores.index:
        n.stores.drop("EU H2 Store", inplace=True)


def limit_individual_line_extension(n, maxext):
    logger.info(f"Limiting new HVAC and HVDC extensions to {maxext} MW")
    n.lines["s_nom_max"] = n.lines["s_nom"] + maxext
    hvdc = n.links.index[n.links.carrier == "DC"]
    n.links.loc[hvdc, "p_nom_max"] = n.links.loc[hvdc, "p_nom"] + maxext


aggregate_dict = {
    "p_nom": pd.Series.sum,
    "s_nom": pd.Series.sum,
    "v_nom": "max",
    "v_mag_pu_max": "min",
    "v_mag_pu_min": "max",
    "p_nom_max": pd.Series.sum,
    "s_nom_max": pd.Series.sum,
    "p_nom_min": pd.Series.sum,
    "s_nom_min": pd.Series.sum,
    "v_ang_min": "max",
    "v_ang_max": "min",
    "terrain_factor": "mean",
    "num_parallel": "sum",
    "p_set": "sum",
    "e_initial": "sum",
    "e_nom": pd.Series.sum,
    "e_nom_max": pd.Series.sum,
    "e_nom_min": pd.Series.sum,
    "state_of_charge_initial": "sum",
    "state_of_charge_set": "sum",
    "inflow": "sum",
    "p_max_pu": "first",
    "x": "mean",
    "y": "mean",
}


def cluster_heat_buses(n):
    """
    Cluster residential and service heat buses to one representative bus.

    This can be done to save memory and speed up optimisation
    """

    def define_clustering(attributes, aggregate_dict):
        """
        Define how attributes should be clustered.
        Input:
            attributes    : pd.Index()
            aggregate_dict: dictionary (key: name of attribute, value
                                        clustering method)

        Returns:
            agg           : clustering dictionary
        """
        keys = attributes.intersection(aggregate_dict.keys())
        agg = dict(
            zip(
                attributes.difference(keys),
                ["first"] * len(df.columns.difference(keys)),
            )
        )
        for key in keys:
            agg[key] = aggregate_dict[key]
        return agg

    logger.info("Cluster residential and service heat buses.")
    components = ["Bus", "Carrier", "Generator", "Link", "Load", "Store"]

    for c in n.iterate_components(components):
        df = c.df
        cols = df.columns[df.columns.str.contains("bus") | (df.columns == "carrier")]

        # rename columns and index
        df[cols] = df[cols].apply(
            lambda x: x.str.replace("residential ", "").str.replace("services ", ""),
            axis=1,
        )
        df = df.rename(
            index=lambda x: x.replace("residential ", "").replace("services ", "")
        )

        # cluster heat nodes
        # static dataframe
        agg = define_clustering(df.columns, aggregate_dict)
        df = df.groupby(level=0).agg(agg, numeric_only=False)
        # time-varying data
        pnl = c.pnl
        agg = define_clustering(pd.Index(pnl.keys()), aggregate_dict)
        for k in pnl.keys():

            def renamer(s):
                return s.replace("residential ", "").replace("services ", "")

            pnl[k] = pnl[k].T.groupby(renamer).agg(agg[k], numeric_only=False).T

        # remove unclustered assets of service/residential
        to_drop = c.df.index.difference(df.index)
        n.remove(c.name, to_drop)
        # add clustered assets
        to_add = df.index.difference(c.df.index)
        n.add(c.name, df.loc[to_add].index, **df.loc[to_add])


def set_temporal_aggregation(n, resolution, snapshot_weightings):
    """
    Aggregate time-varying data to the given snapshots.
    """
    if not resolution:
        logger.info("No temporal aggregation. Using native resolution.")
        return n
    elif "sn" in resolution.lower():
        # Representative snapshots are dealt with directly
        sn = int(resolution[:-2])
        logger.info("Use every %s snapshot as representative", sn)
        n.set_snapshots(n.snapshots[::sn])
        n.snapshot_weightings *= sn
        return n
    else:
        # Otherwise, use the provided snapshots
        snapshot_weightings = pd.read_csv(
            snapshot_weightings, index_col=0, parse_dates=True
        )

        # Define a series used for aggregation, mapping each hour in
        # n.snapshots to the closest previous timestep in
        # snapshot_weightings.index
        aggregation_map = (
            pd.Series(
                snapshot_weightings.index.get_indexer(n.snapshots), index=n.snapshots
            )
            .replace(-1, np.nan)
            .ffill()
            .astype(int)
            .map(lambda i: snapshot_weightings.index[i])
        )

        m = n.copy(with_time=False)
        m.set_snapshots(snapshot_weightings.index)
        m.snapshot_weightings = snapshot_weightings

        # Aggregation all time-varying data.
        for c in n.iterate_components():
            pnl = getattr(m, c.list_name + "_t")
            for k, df in c.pnl.items():
                if not df.empty:
                    if c.list_name == "stores" and k == "e_max_pu":
                        pnl[k] = df.groupby(aggregation_map).min()
                    elif c.list_name == "stores" and k == "e_min_pu":
                        pnl[k] = df.groupby(aggregation_map).max()
                    else:
                        pnl[k] = df.groupby(aggregation_map).mean()

        return m


def lossy_bidirectional_links(n, carrier, efficiencies={}):
    """Split bidirectional links into two unidirectional links to include transmission losses."""

    carrier_i = n.links.query("carrier == @carrier").index

    if (
        not any((v != 1.0) or (v >= 0) for v in efficiencies.values())
        or carrier_i.empty
    ):
        return

    efficiency_static = efficiencies.get("efficiency_static", 1)
    efficiency_per_1000km = efficiencies.get("efficiency_per_1000km", 1)
    compression_per_1000km = efficiencies.get("compression_per_1000km", 0)

    logger.info(
        f"Specified losses for {carrier} transmission "
        f"(static: {efficiency_static}, per 1000km: {efficiency_per_1000km}, compression per 1000km: {compression_per_1000km}). "
        "Splitting bidirectional links."
    )

    n.links.loc[carrier_i, "p_min_pu"] = 0
    n.links.loc[carrier_i, "efficiency"] = (
        efficiency_static
        * efficiency_per_1000km ** (n.links.loc[carrier_i, "length"] / 1e3)
    )
    rev_links = (
        n.links.loc[carrier_i].copy().rename({"bus0": "bus1", "bus1": "bus0"}, axis=1)
    )
    rev_links["length_original"] = rev_links["length"]
    rev_links["capital_cost"] = 0
    rev_links["length"] = 0
    rev_links["reversed"] = True
    rev_links.index = rev_links.index.map(lambda x: x + "-reversed")

    n.links["reversed"] = n.links.get("reversed", False)
    n.links = pd.concat([n.links, rev_links], sort=False)
    n.links["length_original"] = n.links["length_original"].fillna(n.links.length)

    # do compression losses after concatenation to take electricity consumption at bus0 in either direction
    carrier_i = n.links.query("carrier == @carrier").index
    if compression_per_1000km > 0:
        n.links.loc[carrier_i, "bus2"] = n.links.loc[carrier_i, "bus0"].map(
            n.buses.location
        )  # electricity
        n.links.loc[carrier_i, "efficiency2"] = (
            -compression_per_1000km * n.links.loc[carrier_i, "length_original"] / 1e3
        )


def add_enhanced_geothermal(
    n,
    costs,
    costs_config,
    egs_potentials,
    egs_overlap,
    egs_config,
    egs_capacity_factors=None,
):
    """
    Add Enhanced Geothermal System (EGS) potential to the network model.

    Parameters
    ----------
    n : pypsa.Network
        The PyPSA network container object.
    egs_potentials : str
        Path to CSV file containing EGS potential data.
    egs_overlap : str
        Path to CSV file defining overlap between gridded geothermal potential
        estimation and bus regions.
    costs : pd.DataFrame
        Technology cost assumptions including fields for lifetime, FOM, investment,
        and efficiency parameters.
    egs_config : dict
        Configuration for enhanced geothermal systems with keys:
        - var_cf : bool
            Whether to use time-varying capacity factors
        - flexible : bool
            Whether to add flexible operation using geothermal reservoir
        - max_hours : float
            Maximum hours of storage if flexible
        - max_boost : float
            Maximum power boost factor if flexible
    costs_config : dict
        General cost configuration containing:
        - fill_values : dict
            With key 'discount rate' for financial calculations
    egs_capacity_factors : str, optional
        Path to CSV file with time-varying capacity factors.
        Required if egs_config['var_cf'] is True.

    Returns
    -------
    None
        Modifies the network object in-place by adding EGS components.

    Notes
    -----
    Implements EGS with 2020 CAPEX from Aghahosseini et al 2021.
    The function adds various components to the network:
    - Geothermal heat generators and buses
    - Organic Rankine Cycle links for electricity generation
    - District heating links if urban central heat exists
    - Optional storage units for flexible operation
    """
    if len(spatial.geothermal_heat.nodes) > 1:
        logger.warning(
            "'add_enhanced_geothermal' not implemented for multiple geothermal nodes."
        )
    logger.info(
        "[EGS] implemented with 2020 CAPEX from Aghahosseini et al 2021: 'From hot rock to...'."
    )
    logger.info(
        "[EGS] Recommended usage scales CAPEX to future cost expectations using config 'adjustments'."
    )
    logger.info("[EGS] During this the relevant carriers are:")
    logger.info("[EGS] drilling part -> 'geothermal heat'")
    logger.info(
        "[EGS] electricity generation part -> 'geothermal organic rankine cycle'"
    )
    logger.info("[EGS] district heat distribution part -> 'geothermal district heat'")

    # matrix defining the overlap between gridded geothermal potential estimation, and bus regions
    overlap = pd.read_csv(egs_overlap, index_col=0)
    overlap.columns = overlap.columns.astype(int)
    egs_potentials = pd.read_csv(egs_potentials, index_col=0)

    Nyears = n.snapshot_weightings.generators.sum() / 8760
    dr = costs_config["fill_values"]["discount rate"]
    lt = costs.at["geothermal", "lifetime"]
    FOM = costs.at["geothermal", "FOM"]

    egs_annuity = calculate_annuity(lt, dr)

    # under egs optimism, the expected cost reductions also cover costs for ORC
    # hence, the ORC costs are no longer taken from technology-data
    orc_capex = costs.at["organic rankine cycle", "investment"]

    # cost for ORC is subtracted, as it is already included in the geothermal cost.
    # The orc cost are attributed to a separate link representing the ORC.
    # also capital_cost conversion Euro/kW -> Euro/MW

    egs_potentials["capital_cost"] = (
        (egs_annuity + FOM / (1.0 + FOM))
        * (egs_potentials["CAPEX"] * 1e3 - orc_capex)
        * Nyears
    )

    assert (egs_potentials["capital_cost"] > 0).all(), (
        "Error in EGS cost, negative values found."
    )

    orc_annuity = calculate_annuity(costs.at["organic rankine cycle", "lifetime"], dr)
    orc_capital_cost = (orc_annuity + FOM / (1 + FOM)) * orc_capex * Nyears

    efficiency_orc = costs.at["organic rankine cycle", "efficiency"]
    efficiency_dh = costs.at["geothermal", "district heat-input"]

    # p_nom_max conversion GW -> MW
    egs_potentials["p_nom_max"] = egs_potentials["p_nom_max"] * 1000.0

    # not using add_carrier_buses, as we are not interested in a Store
    n.add("Carrier", "geothermal heat")

    n.add(
        "Bus",
        spatial.geothermal_heat.nodes,
        carrier="geothermal heat",
        unit="MWh_th",
    )

    n.add(
        "Generator",
        spatial.geothermal_heat.nodes,
        bus=spatial.geothermal_heat.nodes,
        carrier="geothermal heat",
        p_nom_extendable=True,
    )

    if egs_config["var_cf"]:
        efficiency = pd.read_csv(egs_capacity_factors, parse_dates=True, index_col=0)
        logger.info("Adding Enhanced Geothermal with time-varying capacity factors.")
    else:
        efficiency = 1.0

    # if urban central heat exists, adds geothermal as CHP
    as_chp = "urban central heat" in n.loads.carrier.unique()

    if as_chp:
        logger.info("Adding EGS as Combined Heat and Power.")

    else:
        logger.info("Adding EGS for Electricity Only.")

    for bus, bus_overlap in overlap.iterrows():
        if not bus_overlap.sum():
            continue

        overlap = bus_overlap.loc[bus_overlap > 0.0]
        bus_egs = egs_potentials.loc[overlap.index]

        if not len(bus_egs):
            continue

        bus_egs["p_nom_max"] = bus_egs["p_nom_max"].multiply(bus_overlap)
        bus_egs = bus_egs.loc[bus_egs.p_nom_max > 0.0]

        appendix = " " + pd.Index(np.arange(len(bus_egs)).astype(str))

        # add surface bus
        n.add(
            "Bus",
            pd.Index([f"{bus} geothermal heat surface"]),
            location=bus,
            unit="MWh_th",
            carrier="geothermal heat",
        )

        bus_egs.index = np.arange(len(bus_egs)).astype(str)
        well_name = f"{bus} enhanced geothermal" + appendix

        if egs_config["var_cf"]:
            bus_eta = pd.concat(
                (efficiency[bus].rename(idx) for idx in well_name),
                axis=1,
            )
        else:
            bus_eta = efficiency

        p_nom_max = bus_egs["p_nom_max"]
        capital_cost = bus_egs["capital_cost"]
        bus1 = pd.Series(f"{bus} geothermal heat surface", well_name)

        # adding geothermal wells as multiple generators to represent supply curve
        n.add(
            "Link",
            well_name,
            bus0=spatial.geothermal_heat.nodes,
            bus1=bus1,
            carrier="geothermal heat",
            p_nom_extendable=True,
            p_nom_max=p_nom_max.set_axis(well_name) / efficiency_orc,
            capital_cost=capital_cost.set_axis(well_name) * efficiency_orc,
            efficiency=bus_eta.loc[n.snapshots],
            lifetime=costs.at["geothermal", "lifetime"],
        )

        # adding Organic Rankine Cycle as a single link
        n.add(
            "Link",
            bus + " geothermal organic rankine cycle",
            bus0=f"{bus} geothermal heat surface",
            bus1=bus,
            p_nom_extendable=True,
            carrier="geothermal organic rankine cycle",
            capital_cost=orc_capital_cost * efficiency_orc,
            efficiency=efficiency_orc,
            lifetime=costs.at["organic rankine cycle", "lifetime"],
        )

        if as_chp and bus + " urban central heat" in n.buses.index:
            n.add(
                "Link",
                bus + " geothermal heat district heat",
                bus0=f"{bus} geothermal heat surface",
                bus1=bus + " urban central heat",
                carrier="geothermal district heat",
                capital_cost=orc_capital_cost
                * efficiency_orc
                * costs.at["geothermal", "district heat surcharge"]
                / 100.0,
                efficiency=efficiency_dh,
                p_nom_extendable=True,
                lifetime=costs.at["geothermal", "lifetime"],
            )

        if egs_config["flexible"]:
            # this StorageUnit represents flexible operation using the geothermal reservoir.
            # Hence, it is counter-intuitive to install it at the surface bus,
            # this is however the more lean and computationally efficient solution.

            max_hours = egs_config["max_hours"]
            boost = egs_config["max_boost"]

            n.add(
                "StorageUnit",
                bus + " geothermal reservoir",
                bus=f"{bus} geothermal heat surface",
                carrier="geothermal heat",
                p_nom_extendable=True,
                p_min_pu=-boost,
                max_hours=max_hours,
                cyclic_state_of_charge=True,
            )


def add_import_options(
    n: pypsa.Network,
    costs: pd.DataFrame,
    options: dict,
    gas_input_nodes: pd.DataFrame,
):
    """
    Add green energy import options.

    Parameters
    ----------
    n : pypsa.Network
    costs : pd.DataFrame
    options : dict
        Options from snakemake.params["sector"].
    gas_input_nodes : pd.DataFrame
        Locations of gas input nodes split by LNG and pipeline.
    """

    import_config = options["imports"]
    import_options = import_config["price"]
    logger.info(f"Adding import options:\n{pd.Series(import_options)}")

    if "methanol" in import_options:
        co2_intensity = costs.at["methanolisation", "carbondioxide-input"]

        n.add(
            "Link",
            spatial.methanol.nodes,
            suffix=" import",
            carrier="import methanol",
            bus0="co2 atmosphere",
            bus1=spatial.methanol.nodes,
            efficiency=1 / co2_intensity,
            marginal_cost=import_options["methanol"] / co2_intensity,
            p_nom=1e7,
        )

    if "oil" in import_options:
        co2_intensity = costs.at["oil", "CO2 intensity"]

        n.add(
            "Link",
            spatial.oil.nodes,
            suffix=" import",
            carrier="import oil",
            bus0="co2 atmosphere",
            bus1=spatial.oil.nodes,
            efficiency=1 / co2_intensity,
            marginal_cost=import_options["oil"] / co2_intensity,
            p_nom=1e7,
        )

    if "gas" in import_options:
        co2_intensity = costs.at["gas", "CO2 intensity"]

        p_nom = gas_input_nodes["lng"].dropna()
        p_nom.rename(lambda x: x + " gas", inplace=True)  #
        if len(spatial.gas.nodes) == 1:
            p_nom = p_nom.sum()
            nodes = spatial.gas.nodes
        else:
            nodes = p_nom.index

        n.add(
            "Link",
            nodes,
            suffix=" import",
            carrier="import gas",
            bus0="co2 atmosphere",
            bus1=nodes,
            efficiency=1 / co2_intensity,
            marginal_cost=import_options["gas"] / co2_intensity,
            p_nom=p_nom / co2_intensity,
        )

    if "NH3" in import_options:
        if options["ammonia"]:
            n.add(
                "Generator",
                spatial.ammonia.nodes,
                suffix=" import",
                bus=spatial.ammonia.nodes,
                carrier="import NH3",
                p_nom=1e7,
                marginal_cost=import_options["NH3"],
            )

        else:
            logger.warning(
                "Skipping specified ammonia imports because ammonia carrier is not present."
            )

    if "H2" in import_options:
        p_nom = gas_input_nodes["pipeline"].dropna()
        p_nom.rename(lambda x: x + " H2", inplace=True)

        n.add(
            "Generator",
            p_nom.index,
            suffix=" import",
            bus=p_nom.index,
            carrier="import H2",
            p_nom=p_nom,
            marginal_cost=import_options["H2"],
        )


if __name__ == "__main__":
    if "snakemake" not in globals():
        from scripts._helpers import mock_snakemake

        snakemake = mock_snakemake(
            "prepare_sector_network",
            opts="",
            clusters="10",
            sector_opts="",
            planning_horizons="2050",
        )

    configure_logging(snakemake)  # pylint: disable=E0606
    set_scenario_config(snakemake)
    update_config_from_wildcards(snakemake.config, snakemake.wildcards)

    options = snakemake.params.sector
    cf_industry = snakemake.params.industry

    investment_year = int(snakemake.wildcards.planning_horizons)

    n = pypsa.Network(snakemake.input.network)

    pop_layout = pd.read_csv(snakemake.input.clustered_pop_layout, index_col=0)
    nhours = n.snapshot_weightings.generators.sum()
    nyears = nhours / 8760

    costs = load_costs(
        snakemake.input.costs,
        snakemake.params.costs,
        nyears=nyears,
    )

    pop_weighted_energy_totals = (
        pd.read_csv(snakemake.input.pop_weighted_energy_totals, index_col=0) * nyears
    )
    pop_weighted_heat_totals = (
        pd.read_csv(snakemake.input.pop_weighted_heat_totals, index_col=0) * nyears
    )
    pop_weighted_energy_totals.update(pop_weighted_heat_totals)

    fn = snakemake.input.gas_input_nodes_simplified
    gas_input_nodes = pd.read_csv(fn, index_col=0)

    carriers_to_keep = snakemake.params.pypsa_eur
    profiles = {
        key: snakemake.input[key]
        for key in snakemake.input.keys()
        if key.startswith("profile")
    }
    landfall_lengths = {
        tech: settings["landfall_length"]
        for tech, settings in snakemake.params.renewable.items()
        if "landfall_length" in settings.keys()
    }
    patch_electricity_network(n, costs, carriers_to_keep, profiles, landfall_lengths)

    fn = snakemake.input.heating_efficiencies
    year = int(snakemake.params["energy_totals_year"])
    heating_efficiencies = pd.read_csv(fn, index_col=[1, 0]).loc[year]

    spatial = define_spatial(pop_layout.index, options)

    if snakemake.params.foresight in ["myopic", "perfect"]:
        add_lifetime_wind_solar(n, costs)

        conventional = snakemake.params.conventional_carriers
        for carrier in conventional:
            add_carrier_buses(
                n=n,
                carrier=carrier,
                costs=costs,
                spatial=spatial,
                options=options,
                cf_industry=cf_industry,
            )

    add_eu_bus(n)

    add_co2_tracking(
        n,
        costs,
        options,
        sequestration_potential_file=snakemake.input.sequestration_potential,
    )

    add_generation(
        n=n,
        costs=costs,
        pop_layout=pop_layout,
        conventionals=options["conventional_generation"],
        spatial=spatial,
        options=options,
        cf_industry=cf_industry,
    )

    add_storage_and_grids(
        n=n,
        costs=costs,
        pop_layout=pop_layout,
        h2_cavern_file=snakemake.input.h2_cavern,
        cavern_types=snakemake.params.sector["hydrogen_underground_storage_locations"],
        clustered_gas_network_file=snakemake.input.clustered_gas_network,
        gas_input_nodes=gas_input_nodes,
        spatial=spatial,
        options=options,
    )

    if options["transport"]:
        add_land_transport(
            n=n,
            costs=costs,
            transport_demand_file=snakemake.input.transport_demand,
            transport_data_file=snakemake.input.transport_data,
            avail_profile_file=snakemake.input.avail_profile,
            dsm_profile_file=snakemake.input.dsm_profile,
            temp_air_total_file=snakemake.input.temp_air_total,
            cf_industry=cf_industry,
            options=options,
            investment_year=investment_year,
            nodes=spatial.nodes,
        )

    if options["heating"]:
        add_heat(
            n=n,
            costs=costs,
            cop_profiles_file=snakemake.input.cop_profiles,
            direct_heat_source_utilisation_profile_file=snakemake.input.direct_heat_source_utilisation_profiles,
            hourly_heat_demand_total_file=snakemake.input.hourly_heat_demand_total,
            ptes_e_max_pu_file=snakemake.input.ptes_e_max_pu_profiles,
            ates_e_nom_max=snakemake.input.ates_potentials,
            ates_capex_as_fraction_of_geothermal_heat_source=snakemake.params.sector[
                "district_heating"
            ]["ates"]["capex_as_fraction_of_geothermal_heat_source"],
            ates_marginal_cost_charger=snakemake.params.sector["district_heating"][
                "ates"
            ]["marginal_cost_charger"],
            ates_recovery_factor=snakemake.params.sector["district_heating"]["ates"][
                "recovery_factor"
            ],
            enable_ates=snakemake.params.sector["district_heating"]["ates"]["enable"],
            ptes_direct_utilisation_profile=snakemake.input.ptes_direct_utilisation_profiles,
            district_heat_share_file=snakemake.input.district_heat_share,
            solar_thermal_total_file=snakemake.input.solar_thermal_total,
            retro_cost_file=snakemake.input.retro_cost,
            floor_area_file=snakemake.input.floor_area,
            heat_source_profile_files={
                source: snakemake.input[source]
                for source in snakemake.params.limited_heat_sources
                if source in snakemake.input.keys()
            },
            params=snakemake.params,
            pop_weighted_energy_totals=pop_weighted_energy_totals,
            heating_efficiencies=heating_efficiencies,
            pop_layout=pop_layout,
            spatial=spatial,
            options=options,
            investment_year=investment_year,
        )

    if options["biomass"]:
        add_biomass(
            n=n,
            costs=costs,
            options=options,
            spatial=spatial,
            cf_industry=cf_industry,
            pop_layout=pop_layout,
            biomass_potentials_file=snakemake.input.biomass_potentials,
            biomass_transport_costs_file=snakemake.input.biomass_transport_costs,
            nyears=nyears,
        )

    if options["ammonia"]:
        add_ammonia(n, costs, pop_layout, spatial, cf_industry)

    if options["methanol"]:
        add_methanol(n, costs, options=options, spatial=spatial, pop_layout=pop_layout)

    if options["industry"]:
        add_industry(
            n=n,
            costs=costs,
            industrial_demand_file=snakemake.input.industrial_demand,
            pop_layout=pop_layout,
            pop_weighted_energy_totals=pop_weighted_energy_totals,
            options=options,
            spatial=spatial,
            cf_industry=cf_industry,
            investment_year=investment_year,
        )

    if options["shipping"]:
        add_shipping(
            n=n,
            costs=costs,
            shipping_demand_file=snakemake.input.shipping_demand,
            pop_layout=pop_layout,
            pop_weighted_energy_totals=pop_weighted_energy_totals,
            options=options,
            spatial=spatial,
            investment_year=investment_year,
        )

    if options["aviation"]:
        add_aviation(
            n=n,
            costs=costs,
            pop_layout=pop_layout,
            pop_weighted_energy_totals=pop_weighted_energy_totals,
            options=options,
            spatial=spatial,
        )

    if options["heating"]:
        add_waste_heat(n, costs, options, cf_industry)

    if options["agriculture"]:  # requires H and I
        add_agriculture(
            n,
            costs,
            pop_layout,
            pop_weighted_energy_totals,
            investment_year,
            options,
            spatial,
        )

    if options["dac"]:
        add_dac(n, costs)

    if not options["electricity_transmission_grid"]:
        decentral(n)

    if not options["H2_network"]:
        remove_h2_network(n)

    if options["co2_network"]:
        add_co2_network(
            n,
            costs,
            co2_network_cost_factor=snakemake.config["sector"][
                "co2_network_cost_factor"
            ],
        )

    if options["allam_cycle_gas"]:
        add_allam_gas(n, costs, pop_layout=pop_layout, spatial=spatial)

    n = set_temporal_aggregation(
        n, snakemake.params.time_resolution, snakemake.input.snapshot_weightings
    )

    co2_budget = snakemake.params.co2_budget
    if isinstance(co2_budget, str) and co2_budget.startswith("cb"):
        fn = "results/" + snakemake.params.RDIR + "/csvs/carbon_budget_distribution.csv"
        if not os.path.exists(fn):
            emissions_scope = snakemake.params.emissions_scope
            input_co2 = snakemake.input.co2
            build_carbon_budget(
                co2_budget,
                snakemake.input.eurostat,
                fn,
                emissions_scope,
                input_co2,
                options,
                snakemake.params.countries,
                snakemake.params.planning_horizons,
            )
        co2_cap = pd.read_csv(fn, index_col=0).squeeze()
        limit = co2_cap.loc[investment_year]
    else:
        limit = get(co2_budget, investment_year)
    add_co2limit(
        n,
        options,
        snakemake.input.co2_totals_name,
        snakemake.params.countries,
        nyears,
        limit,
    )

    maxext = snakemake.params["lines"]["max_extension"]
    if maxext is not None:
        limit_individual_line_extension(n, maxext)

    if options["electricity_distribution_grid"]:
        insert_electricity_distribution_grid(
            n, costs, options, pop_layout, snakemake.input.solar_rooftop_potentials
        )

    if options["enhanced_geothermal"].get("enable", False):
        logger.info("Adding Enhanced Geothermal Systems (EGS).")
        add_enhanced_geothermal(
            n,
            costs=costs,
            costs_config=snakemake.config["costs"],
            egs_potentials=snakemake.input["egs_potentials"],
            egs_overlap=snakemake.input["egs_overlap"],
            egs_config=snakemake.params["sector"]["enhanced_geothermal"],
            egs_capacity_factors="path/to/capacity_factors.csv",
        )

    if options["imports"]["enable"]:
        add_import_options(n, costs, options, gas_input_nodes)

    if options["gas_distribution_grid"]:
        insert_gas_distribution_costs(n, costs, options=options)

    if options["electricity_grid_connection"]:
        add_electricity_grid_connection(n, costs)

    for k, v in options["transmission_efficiency"].items():
        if k in options["transmission_efficiency"]["enable"]:
            lossy_bidirectional_links(n, k, v)

    # Workaround: Remove lines with conflicting (and unrealistic) properties
    # cf. https://github.com/PyPSA/pypsa-eur/issues/444
    if snakemake.config["solving"]["options"]["transmission_losses"]:
        idx = n.lines.query("num_parallel == 0").index
        logger.info(
            f"Removing {len(idx)} line(s) with properties conflicting with transmission losses functionality."
        )
        n.remove("Line", idx)

    first_year_myopic = (snakemake.params.foresight in ["myopic", "perfect"]) and (
        snakemake.params.planning_horizons[0] == investment_year
    )

    if options["cluster_heat_buses"] and not first_year_myopic:
        cluster_heat_buses(n)

    maybe_adjust_costs_and_potentials(
        n, snakemake.params["adjustments"], investment_year
    )

    n.meta = dict(snakemake.config, **dict(wildcards=dict(snakemake.wildcards)))

    sanitize_carriers(n, snakemake.config)
    sanitize_locations(n)

    n.export_to_netcdf(snakemake.output[0])<|MERGE_RESOLUTION|>--- conflicted
+++ resolved
@@ -4397,12 +4397,8 @@
             carrier="electrobiofuels",
             lifetime=costs.at["electrobiofuels", "lifetime"],
             efficiency=costs.at["electrobiofuels", "efficiency-biomass"],
-<<<<<<< HEAD
-            efficiency2=-costs.at["electrobiofuels", "efficiency-biomass"]/costs.at["electrobiofuels", "efficiency-hydrogen"],
-=======
             efficiency2=-costs.at["electrobiofuels", "efficiency-biomass"]
             / costs.at["electrobiofuels", "efficiency-hydrogen"],
->>>>>>> ed0dec6c
             efficiency3=-costs.at["solid biomass", "CO2 intensity"]
             + costs.at["BtL", "CO2 stored"]
             * (1 - costs.at["Fischer-Tropsch", "capture rate"]),
