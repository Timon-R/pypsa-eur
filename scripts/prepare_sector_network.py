--- conflicted
+++ resolved
@@ -3586,8 +3586,7 @@
     """
     logger.info("Add biomass")
 
-<<<<<<< HEAD
-    biomass_potentials = pd.read_csv(biomass_potentials_file, index_col=0)
+    biomass_potentials = pd.read_csv(biomass_potentials_file, index_col=0) * nyears
     biomass_types = list(snakemake.params["biomass"]["classes"].keys())
     biomass_types.remove("not included")
     # Creates a costs dictionary for the biomass carriers, if a carrier consists of multiple biomass types, a (unweighted!) cost average is calculated
@@ -3602,9 +3601,6 @@
     biomass_types.remove("municipal solid waste")
     logger.info(f"biomass_types: {biomass_types}")
     logger.info(f"biomass_costs: {biomass_costs}")
-=======
-    biomass_potentials = pd.read_csv(biomass_potentials_file, index_col=0) * nyears
->>>>>>> 0da196dd
 
     # need to aggregate potentials if gas not nodally resolved
     if options["gas_network"]:
