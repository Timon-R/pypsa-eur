--- conflicted
+++ resolved
@@ -3564,11 +3564,6 @@
 
     if options.get("enhanced_geothermal"):
         logger.info("Adding Enhanced Geothermal Potential.")
-<<<<<<< HEAD
-
-=======
-        """
->>>>>>> 0e80244b
         add_enhanced_geothermal(
             n,
             snakemake.input["egs_potentials"],
