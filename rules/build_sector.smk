--- conflicted
+++ resolved
@@ -236,7 +236,6 @@
         temp_soil_total=resources("temp_soil_total_elec_s{simpl}_{clusters}.nc"),
         temp_air_total=resources("temp_air_total_elec_s{simpl}_{clusters}.nc"),
     output:
-<<<<<<< HEAD
         cop_air_decentral_heating=resources(
             "cop_air_decentral_heating_elec_s{simpl}_{clusters}.nc"
         ),
@@ -249,10 +248,6 @@
         cop_soil_central_heating=resources(
             "cop_soil_central_heating_elec_s{simpl}_{clusters}.nc"
         ),
-=======
-        cop_soil_total=resources("cop_soil_total_elec_s{simpl}_{clusters}.nc"),
-        cop_air_total=resources("cop_air_total_elec_s{simpl}_{clusters}.nc"),
->>>>>>> 0470f119
     resources:
         mem_mb=20000,
     log:
@@ -1046,7 +1041,6 @@
         ),
         temp_soil_total=resources("temp_soil_total_elec_s{simpl}_{clusters}.nc"),
         temp_air_total=resources("temp_air_total_elec_s{simpl}_{clusters}.nc"),
-<<<<<<< HEAD
         temp_air_rural=resources("temp_air_rural_elec_s{simpl}_{clusters}.nc"),
         temp_air_urban=resources("temp_air_urban_elec_s{simpl}_{clusters}.nc"),
         cop_soil_decentral_heating=resources(
@@ -1061,10 +1055,8 @@
         cop_soil_central_heating=resources(
             "cop_soil_central_heating_elec_s{simpl}_{clusters}.nc"
         ),
-=======
         cop_soil_total=resources("cop_soil_total_elec_s{simpl}_{clusters}.nc"),
         cop_air_total=resources("cop_air_total_elec_s{simpl}_{clusters}.nc"),
->>>>>>> 0470f119
         solar_thermal_total=lambda w: (
             resources("solar_thermal_total_elec_s{simpl}_{clusters}.nc")
             if config_provider("sector", "solar_thermal")(w)
