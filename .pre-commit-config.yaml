# SPDX-FileCopyrightText: Contributors to PyPSA-Eur <https://github.com/pypsa/pypsa-eur>
#
# SPDX-License-Identifier: CC0-1.0
exclude: "^LICENSES"

ci:
  autoupdate_schedule: quarterly

repos:
- repo: https://github.com/pre-commit/pre-commit-hooks
  rev: v5.0.0
  hooks:
  - id: check-merge-conflict
  - id: check-added-large-files
    args: ["--maxkb=2000"]

# Run ruff to lint and format
- repo: https://github.com/astral-sh/ruff-pre-commit
  # Ruff version.
  rev: v0.11.8
  hooks:
    # Run the linter.
  - id: ruff
    args: [--fix]
    # Run the formatter.
  - id: ruff-format

  # Find common spelling mistakes in comments and docstrings
- repo: https://github.com/codespell-project/codespell
  rev: v2.4.1
  hooks:
  - id: codespell
<<<<<<< HEAD
    args: ['--ignore-regex="(\b[A-Z]+\b)"', '--ignore-words-list=fom,appartment,bage,ore,setis,tabacco,berfore,vor,pris,highT'] # Ignore capital case words, e.g. country codes
=======
    args: ['--ignore-regex="(\b[A-Z]+\b)"', '--ignore-words-list=fom,appartment,bage,ore,setis,tabacco,berfore,vor,pris,bund'] # Ignore capital case words, e.g. country codes
>>>>>>> ed0dec6c
    types_or: [python, rst, markdown]
    files: ^(scripts|doc)/

# Remove output from Jupyter notebooks
- repo: https://github.com/aflc/pre-commit-jupyter
  rev: v1.2.1
  hooks:
  - id: jupyter-notebook-cleanup
    args: ['--remove-kernel-metadata']
    exclude: examples/solve-on-remote.ipynb

  # YAML formatting
- repo: https://github.com/macisamuele/language-formatters-pre-commit-hooks
  rev: v2.14.0
  hooks:
  - id: pretty-format-yaml
    exclude: (pinned\.yaml|\.lock\.yaml)$
    args: [--autofix, --indent, "2", --preserve-quotes]

  # Format Snakemake rule / workflow files
- repo: https://github.com/snakemake/snakefmt
  rev: v0.11.0
  hooks:
  - id: snakefmt

  # Check for FSFE REUSE compliance (licensing)
- repo: https://github.com/fsfe/reuse-tool
  rev: v5.0.2
  hooks:
  - id: reuse<|MERGE_RESOLUTION|>--- conflicted
+++ resolved
@@ -30,11 +30,7 @@
   rev: v2.4.1
   hooks:
   - id: codespell
-<<<<<<< HEAD
-    args: ['--ignore-regex="(\b[A-Z]+\b)"', '--ignore-words-list=fom,appartment,bage,ore,setis,tabacco,berfore,vor,pris,highT'] # Ignore capital case words, e.g. country codes
-=======
     args: ['--ignore-regex="(\b[A-Z]+\b)"', '--ignore-words-list=fom,appartment,bage,ore,setis,tabacco,berfore,vor,pris,bund'] # Ignore capital case words, e.g. country codes
->>>>>>> ed0dec6c
     types_or: [python, rst, markdown]
     files: ^(scripts|doc)/
 
