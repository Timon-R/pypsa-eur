--- conflicted
+++ resolved
@@ -1,41 +1,38 @@
-,Unit,Values,Description
-options,,,
--- clip_p_max_pu,p.u.,float,To avoid too small values in the renewables` per-unit availability time series values below this threshold are set to zero.
--- load_shedding,bool/float,"{'true','false', float}","Add generators with very high marginal cost to simulate load shedding and avoid problem infeasibilities. If load shedding is a float, it denotes the marginal cost in EUR/kWh."
--- noisy_costs,bool,"{'true','false'}","Add random noise to marginal cost of generators by :math:`\mathcal{U}(0.009,0,011)` and capital cost of lines and links by :math:`\mathcal{U}(0.09,0,11)`."
--- skip_iterations,bool,"{'true','false'}","Skip iterating, do not update impedances of branches. Defaults to true."
--- rolling_horizon,bool,"{'true','false'}","Whether to optimize the network in a rolling horizon manner, where the snapshot range is split into slices of size `horizon` which are solved consecutively."
--- seed,--,int,Random seed for increased deterministic behaviour.
--- custom_extra_functionality,--,str,Path to a Python file with custom extra functionality code to be injected into the solving rules of the workflow relative to ``rules`` directory.
--- io_api,string,"{'lp','mps','direct'}",Passed to linopy and determines the API used to communicate with the solver. With the ``'lp'`` and ``'mps'`` options linopy passes a file to the solver; with the ``'direct'`` option (only supported for HIGHS and Gurobi) linopy uses an in-memory python API resulting in better performance.
--- track_iterations,bool,"{'true','false'}",Flag whether to store the intermediate branch capacities and objective function values are recorded for each iteration in ``network.lines['s_nom_opt_X']`` (where ``X`` labels the iteration)
--- min_iterations,--,int,Minimum number of solving iterations in between which resistance and reactence (``x/r``) are updated for branches according to ``s_nom_opt`` of the previous run.
--- max_iterations,--,int,Maximum number of solving iterations in between which resistance and reactence (``x/r``) are updated for branches according to ``s_nom_opt`` of the previous run.
--- transmission_losses,int,[0-9],"Add piecewise linear approximation of transmission losses based on n tangents. Defaults to 0, which means losses are ignored."
--- linearized_unit_commitment,bool,"{'true','false'}",Whether to optimise using the linearized unit commitment formulation.
--- horizon,--,int,Number of snapshots to consider in each iteration. Defaults to 100.
-<<<<<<< HEAD
--- post_discretization,,,
--- -- enable,bool,"{'true','false'}",Switch to enable post-discretization of the network. Disabled by default.
--- -- line_unit_size,MW,float,Discrete unit size of lines in MW.
--- -- line_threshold,,float,The threshold relative to the discrete line unit size beyond which to round up to the next unit.
--- -- link_unit_size,MW,float,Discrete unit size of links in MW by carrier (given in dictionary style).
--- -- -- {carrier},,,
--- -- link_threshold,,float,The threshold relative to the discrete link unit size beyond which to round up to the next unit by carrier (given in dictionary style).
--- -- -- {carrier},,,
-=======
-agg_p_nom_limits,,,Configure per carrier generator nominal capacity constraints for individual countries if ``'CCL'`` is in ``{opts}`` wildcard.
--- agg_offwind,bool,"{'true','false'}",Aggregate together all the types of offwind when writing the constraint. Default is false.
--- include_existing,bool,"{'true','false'}",Take existing capacities into account when writing the constraint. Default is false.
--- file,file,path,Reference to ``.csv`` file specifying per carrier generator nominal capacity constraints for individual countries and planning horizons. Defaults to ``data/agg_p_nom_minmax.csv``.
->>>>>>> 54f9ad45
-constraints ,,,
--- CCL,bool,"{'true','false'}",Add minimum and maximum levels of generator nominal capacity per carrier for individual countries. These can be specified in the file linked at ``electricity: agg_p_nom_limits`` in the configuration. File defaults to ``data/agg_p_nom_minmax.csv``.
--- EQ,bool/string,"{'false',`n(c| )``; i.e. ``0.5``-``0.7c``}",Require each country or node to on average produce a minimal share of its total consumption itself. Example: ``EQ0.5c`` demands each country to produce on average at least 50% of its consumption; ``EQ0.5`` demands each node to produce on average at least 50% of its consumption.
--- BAU,bool,"{'true','false'}",Add a per-``carrier`` minimal overall capacity; i.e. at least ``40GW`` of ``OCGT`` in Europe; configured in ``electricity: BAU_mincapacities``
--- SAFE,bool,"{'true','false'}",Add a capacity reserve margin of a certain fraction above the peak demand to which renewable generators and storage do *not* contribute. Ignores network.
-solver,,,
--- name,--,"One of {'gurobi', 'cplex', 'highs', 'cbc', 'glpk'}; potentially more possible",Solver to use for optimisation problems in the workflow; e.g. clustering and linear optimal power flow.
--- options,--,Key listed under ``solver_options``.,Link to specific parameter settings.
-solver_options,,dict,Dictionaries with solver-specific parameter settings.
-mem,MB,int,Estimated maximum memory requirement for solving networks.
+,Unit,Values,Description
+options,,,
+-- clip_p_max_pu,p.u.,float,To avoid too small values in the renewables` per-unit availability time series values below this threshold are set to zero.
+-- load_shedding,bool/float,"{'true','false', float}","Add generators with very high marginal cost to simulate load shedding and avoid problem infeasibilities. If load shedding is a float, it denotes the marginal cost in EUR/kWh."
+-- noisy_costs,bool,"{'true','false'}","Add random noise to marginal cost of generators by :math:`\mathcal{U}(0.009,0,011)` and capital cost of lines and links by :math:`\mathcal{U}(0.09,0,11)`."
+-- skip_iterations,bool,"{'true','false'}","Skip iterating, do not update impedances of branches. Defaults to true."
+-- rolling_horizon,bool,"{'true','false'}","Whether to optimize the network in a rolling horizon manner, where the snapshot range is split into slices of size `horizon` which are solved consecutively."
+-- seed,--,int,Random seed for increased deterministic behaviour.
+-- custom_extra_functionality,--,str,Path to a Python file with custom extra functionality code to be injected into the solving rules of the workflow relative to ``rules`` directory.
+-- io_api,string,"{'lp','mps','direct'}",Passed to linopy and determines the API used to communicate with the solver. With the ``'lp'`` and ``'mps'`` options linopy passes a file to the solver; with the ``'direct'`` option (only supported for HIGHS and Gurobi) linopy uses an in-memory python API resulting in better performance.
+-- track_iterations,bool,"{'true','false'}",Flag whether to store the intermediate branch capacities and objective function values are recorded for each iteration in ``network.lines['s_nom_opt_X']`` (where ``X`` labels the iteration)
+-- min_iterations,--,int,Minimum number of solving iterations in between which resistance and reactence (``x/r``) are updated for branches according to ``s_nom_opt`` of the previous run.
+-- max_iterations,--,int,Maximum number of solving iterations in between which resistance and reactence (``x/r``) are updated for branches according to ``s_nom_opt`` of the previous run.
+-- transmission_losses,int,[0-9],"Add piecewise linear approximation of transmission losses based on n tangents. Defaults to 0, which means losses are ignored."
+-- linearized_unit_commitment,bool,"{'true','false'}",Whether to optimise using the linearized unit commitment formulation.
+-- horizon,--,int,Number of snapshots to consider in each iteration. Defaults to 100.
+-- post_discretization,,,
+-- -- enable,bool,"{'true','false'}",Switch to enable post-discretization of the network. Disabled by default.
+-- -- line_unit_size,MW,float,Discrete unit size of lines in MW.
+-- -- line_threshold,,float,The threshold relative to the discrete line unit size beyond which to round up to the next unit.
+-- -- link_unit_size,MW,float,Discrete unit size of links in MW by carrier (given in dictionary style).
+-- -- -- {carrier},,,
+-- -- link_threshold,,float,The threshold relative to the discrete link unit size beyond which to round up to the next unit by carrier (given in dictionary style).
+-- -- -- {carrier},,,
+agg_p_nom_limits,,,Configure per carrier generator nominal capacity constraints for individual countries if ``'CCL'`` is in ``{opts}`` wildcard.
+-- agg_offwind,bool,"{'true','false'}",Aggregate together all the types of offwind when writing the constraint. Default is false.
+-- include_existing,bool,"{'true','false'}",Take existing capacities into account when writing the constraint. Default is false.
+-- file,file,path,Reference to ``.csv`` file specifying per carrier generator nominal capacity constraints for individual countries and planning horizons. Defaults to ``data/agg_p_nom_minmax.csv``.
+constraints ,,,
+-- CCL,bool,"{'true','false'}",Add minimum and maximum levels of generator nominal capacity per carrier for individual countries. These can be specified in the file linked at ``electricity: agg_p_nom_limits`` in the configuration. File defaults to ``data/agg_p_nom_minmax.csv``.
+-- EQ,bool/string,"{'false',`n(c| )``; i.e. ``0.5``-``0.7c``}",Require each country or node to on average produce a minimal share of its total consumption itself. Example: ``EQ0.5c`` demands each country to produce on average at least 50% of its consumption; ``EQ0.5`` demands each node to produce on average at least 50% of its consumption.
+-- BAU,bool,"{'true','false'}",Add a per-``carrier`` minimal overall capacity; i.e. at least ``40GW`` of ``OCGT`` in Europe; configured in ``electricity: BAU_mincapacities``
+-- SAFE,bool,"{'true','false'}",Add a capacity reserve margin of a certain fraction above the peak demand to which renewable generators and storage do *not* contribute. Ignores network.
+solver,,,
+-- name,--,"One of {'gurobi', 'cplex', 'highs', 'cbc', 'glpk'}; potentially more possible",Solver to use for optimisation problems in the workflow; e.g. clustering and linear optimal power flow.
+-- options,--,Key listed under ``solver_options``.,Link to specific parameter settings.
+solver_options,,dict,Dictionaries with solver-specific parameter settings.
+mem,MB,int,Estimated maximum memory requirement for solving networks.