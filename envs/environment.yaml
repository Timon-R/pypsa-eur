--- conflicted
+++ resolved
@@ -28,11 +28,7 @@
 - lxml
 - powerplantmatching>=0.5.5
 - numpy
-<<<<<<< HEAD
-- pandas>=2.0
-=======
 - pandas>=2.1
->>>>>>> 6ee82e03
 - geopandas>=0.11.0
 - xarray>=2023.11.0
 - rioxarray
