--- conflicted
+++ resolved
@@ -56,18 +56,11 @@
 # GIS dependencies:
 - cartopy
 - descartes
-<<<<<<< HEAD
-- rasterio!=1.2.10
-
-- pip:
-  - gurobipy
-=======
 - rasterio<1.4
 
 - pip:
   - gurobipy
   - highspy!=1.8.0 # No conda channel for arm macos
->>>>>>> 92f0b2a8
   - tsam>=2.3.1
   - snakemake-storage-plugin-http
   - snakemake-executor-plugin-slurm
